--- conflicted
+++ resolved
@@ -1,4 +1,3 @@
-<<<<<<< HEAD
 # BIOMATH COVID19-Model
 *Original code by Ryan S. McGee. Modified by T.W. Alleman in consultation with the BIOMATH research unit headed by prof. Ingmar Nopens.*
 
@@ -21,30 +20,6 @@
 <img src="figs/flowchart2.jpg" alt="drawing" width="400"/>
 
 ### Additional capabilities
-As of now (18/04/2020), the SEIRSAgeModel (deterministic model implementation with possiblity of age-structuring) contains 7 functions which can be grouped in two parts: 1) functions to run and visualise simulations and 2) functions to perform parameter estimations and visualse the results. 3) functions to optimize future policies using model predictive control (MPC).  Also, scenario specific functions will be added over the course of next week. 
-
-<img src="figs/SEIRSAgeModel.jpg"
-=======
-*demo available (src/SEIRSAgeModel_demo.ipynb)*
-
-# Biomath COVID19-Model
-
-*Original code by Ryan S. McGee. Modified by T.W. Alleman in consultation with the BIOMATH research unit headed by prof. Ingmar Nopens.*
-
-Copyright (c) 2020 by T.W. Alleman, BIOMATH, Ghent University. All Rights Reserved.
-
-Our code implements a SEIRS infectious disease dynamics models with extensions to model the effect quarantining detected cases. UOur code allows to quickly perform Monte Carlo simulations, calibrate model parameters and calculate an *optimal* government policies using a model predictive controller (MPC). A white paper and souce code of our previous work can be found on the Biomath website. 
-
-https://biomath.ugent.be/covid-19-outbreak-modelling-and-control
-
-## Model highlights
-
-### Model dynamics
-We use an extended version of the SEIR model to model the disease at a higher resolution. This classic SEIR model splits the population into different categories, i.e. susceptible, exposed, infected and removed. We break down the latter two categories in super mild (asymptotic), mild, heavy and critical for the infected part of the population, whereas the removed population indicates the immune and dead fraction. Parameters values are (for now) based on Chinese covid-19 literature but we are seeking to closer collaborate with Belgian hospitals as more data becomes available. The dynamics are modeled using two frameworks: 1) deterministic and 2) stochastic. The deterministic model can fluently run age-structured (metapopulation) simulations naturally by changing the initial conditions.  The stochastic model class is under construction but will be updated soon.
-
-<img src="figs/flowchart2.jpg" alt="drawing" width="400"/>
-
-### Additional capabilities
 As of now (20/04/2020), the *SEIRSAgeModel* (deterministic model implementation with inherent age-structuring) contains 7 functions which can be grouped in two parts: 1) functions to run and visualise simulations and 2) functions to perform parameter estimations and visualse the results. 3) functions to optimize future policies using model predictive control (MPC).  Also, scenario specific functions will be added over the course of next week. 
 <img src="figs/SEIRSAgeModel.jpg"
      alt="class"
@@ -53,40 +28,18 @@
 
 As of now (20/04/2020), the *SEIRSNetworkModel* contains 5 functions which can be grouped in two parts: 1) functions to run and visualise simulations and 2) functions to perform parameter estimations and visualse the results. Implementing the model predictive controller is straightforward and can easily be done. However, the optimisation problem is really difficult and requires thousands of function evaluations. Given the large amount of computational resources required to run just one stochastic simulation, it is highly unlikely that the model predictive controller will ever be used to optimize government policy. The MPC functions will be implemented and their usefullness assessed after a calibration is performed. Also, scenario specific functions will be added over the course of next week. 
 
-<img src="figs/SEIRSNetworkModel.jpg"
->>>>>>> f9935262
-     alt="class"
-     width="700"     
-     style="float: left; margin-right: 500px;" /> 
 
 ## How to use the model
-
-<<<<<<< HEAD
-A Jupyter Notebooks containing all scientific details and a tutorial is available in the /src folder.
-=======
 A Jupyter Notebooks containing all scientific details and a tutorial of both frameworks is available in the /src folder.
->>>>>>> f9935262
 
 ## Future work
 
 ### Model dynamics
-
-<<<<<<< HEAD
-Future work will include a modification of the model dynamics according to the flowchart below. We believe these allow to simulate even more realisticly. Available data from Belgian hospitals will be used.
+Future work will include a modification of the model dynamics most likely according to the flowchart below, this will be done in collaboration with hospitals. We believe these will allow to simulate the disease spread even more realisticly.
 
 <img src="figs/flowchart3_1.jpg" alt="drawing" width="800"/>
 
 <img src="figs/flowchart3_2.jpg" alt="drawing" width="600"/>
 
-### Stochastic model
-Implementing the class-based functions available in the SEIRSAgeModel for Monte-Carlo sampling, calibration and model predictive control in the stochastic model framework. Investigate if the Ryan McGee-implementation of the stochastic model can be modified to include age-structuring.
-=======
-Future work will include a modification of the model dynamics most likely according to the flowchart below, this will be done in collaboration with hospitals. We believe these will allow to simulate the disease spread even more realisticly.
-
-<img src="figs/flowchart3_1.jpg" alt="drawing" width="800"/>
-
-<img src="figs/flowchart3_2.jpg" alt="drawing" width="600"/>
->>>>>>> f9935262
-
 ### Scenario-specific functions
  We will implement a function which uses the past policies to quickly recreate the Belgian ICU and hospitalisation curves up-to-date. This function will be used to quickly propose MPC optimal policies and to perform scenario analysis about the future.