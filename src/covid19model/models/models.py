# Original implementation by Ryan S. Mcgee can be found using the following link: https://github.com/ryansmcgee/seirsplus
# Copyright (c) 2020 by T.W. Alleman, D. Van Hauwermeiren, BIOMATH, Ghent University. All Rights Reserved.

from __future__ import absolute_import
from __future__ import division
from __future__ import print_function

import numpy as numpy
import scipy as scipy
import scipy.integrate
import pandas as pd
import random
from random import choices
import matplotlib
import matplotlib.pyplot as plt
import matplotlib.dates as mdates
import datetime
import copy
import multiprocessing
import pymc3 as pm
import theano.tensor as tt
from theano.compile.ops import as_op

from pandas.plotting import register_matplotlib_converters
register_matplotlib_converters()

from ..optimization import pso

# set color schemes
#From Color Universal Design (CUD): https://jfly.uni-koeln.de/color/
orange = "#E69F00"
light_blue = "#56B4E9"
green = "#009E73"
yellow = "#F0E442"
blue = "#0072B2"
red = "#D55E00"
pink = "#CC79A7"
black = "#000000"
Okabe_Ito = (orange, light_blue, green, yellow, blue, red, pink, black)
plt.rcParams["axes.prop_cycle"] = matplotlib.cycler('color', Okabe_Ito)

# increase font sizes
# the code below is not wrong, but kinda annoying if you continuously import
# this model in a notebook using the load_ext magic
#multiplier = 1.5
#keys = ("font.size", )
#for key in keys:
#    plt.rcParams[key] *= multiplier
plt.rcParams["font.size"] = 15
plt.rcParams["lines.linewidth"] = 3

class SEIRSAgeModel():
    """
    A class to simulate the Deterministic extended SEIRS Model with optionl age-structuring
    =======================================================================================
    Params:
    """

    def __init__(self, initN, beta, sigma, omega, Nc=0, zeta=0,a=0,m=0,h=0,c=0,da=0,dm=0,dc=0,dICU=0,dICUrec=0,dhospital=0,m0=0,totalTests=0,
                psi_FP=0,psi_PP=0,dq=14,initE=0,initI=0,initA=0,initM=0,initC=0,initCicurec=0,initICU=0,initR=0,
                initD=0,initSQ=0,initEQ=0,initIQ=0,initAQ=0,initMQ=0,initRQ=0,monteCarlo=False,n_samples=1):
    
        #~~~~~~~~~~~~~~~~~~~~~~~~~~~~~
        # Initialize Model Parameters:
        #~~~~~~~~~~~~~~~~~~~~~~~~~~~~~
        # Clinical parameters
        self.beta   = beta
        self.sigma  = sigma
        self.omega = omega
        self.Nc     = Nc
        self.zeta     = zeta
        self.a     = a
        self.m     = m
        self.h     = h
        self.c     = c
        self.da     = da
        self.dm     = dm
        self.dc      = dc
        self.dICU   = dICU
        self.dICUrec = dICUrec
        self.dhospital     = dhospital
        self.m0     = m0

        # Testing-related parameters:
        self.totalTests = totalTests
        self.psi_FP    = psi_FP
        self.psi_PP  = psi_PP
        self.dq     = dq

        # monte-carlo sampling is an attribute of the model
        self.monteCarlo = monteCarlo
        self.n_samples = n_samples

        #~~~~~~~~~~~~~~~~~~~~~~~~~~~~~~~~~~~~~~~~~~~~~~~~~~~~~~~
        # Reshape inital condition in Nc.shape[0] x 1 2D arrays:
        #~~~~~~~~~~~~~~~~~~~~~~~~~~~~~~~~~~~~~~~~~~~~~~~~~~~~~~~
        # initial condition must be an attribute of class: WAS NOT ADDED ORIGINALLY
        self.initN = numpy.reshape(initN,[Nc.shape[0],1])
        self.initE = numpy.reshape(initE,[Nc.shape[0],1])
        self.initI = numpy.reshape(initI,[Nc.shape[0],1])
        self.initA = numpy.reshape(initA,[Nc.shape[0],1])
        self.initM = numpy.reshape(initM,[Nc.shape[0],1])
        initCtot = initC + initCicurec
        self.initC = numpy.reshape(initC,[Nc.shape[0],1])
        self.initCicurec = numpy.reshape(initCicurec,[Nc.shape[0],1])
        self.initCtot = numpy.reshape(initCtot,[Nc.shape[0],1])
        self.initICU = numpy.reshape(initICU,[Nc.shape[0],1])
        self.initR = numpy.reshape(initR,[Nc.shape[0],1])
        self.initD = numpy.reshape(initD,[Nc.shape[0],1])
        self.initSQ = numpy.reshape(initSQ,[Nc.shape[0],1])
        self.initEQ = numpy.reshape(initEQ,[Nc.shape[0],1])
        self.initIQ = numpy.reshape(initIQ,[Nc.shape[0],1])
        self.initAQ = numpy.reshape(initAQ,[Nc.shape[0],1])
        self.initMQ = numpy.reshape(initMQ,[Nc.shape[0],1])
        self.initRQ = numpy.reshape(initRQ,[Nc.shape[0],1])
        self.initH_in = numpy.reshape(numpy.zeros(9),[Nc.shape[0],1])
        self.initH_out = numpy.reshape(numpy.zeros(9),[Nc.shape[0],1])

        #~~~~~~~~~~~~~~~~~~~~~~~~
        # Initialize Timekeeping:
        #~~~~~~~~~~~~~~~~~~~~~~~~
        self.t       = 0
        self.tmax    = 0 # will be set when run() is called
        self.tseries = numpy.array([0])

        #~~~~~~~~~~~~~~~~~~~~~~~~~~~~~~~~~~~~~~~~~~~~~~~~~~~
        # Initialize Counts of inidividuals with each state:
        #~~~~~~~~~~~~~~~~~~~~~~~~~~~~~~~~~~~~~~~~~~~~~~~~~~~
        # per age category:
        self.N          = self.initN.astype(int)
        self.numE       = self.initE.astype(int)
        self.numI       = self.initI.astype(int)
        self.numA      = self.initA.astype(int)
        self.numM       = self.initM.astype(int)
        self.numCtot       = self.initCtot.astype(int)
        self.numC       = self.initC.astype(int)
        self.numCicurec       = self.initCicurec.astype(int)
        self.numICU       = self.initICU.astype(int)
        self.numR       = self.initR.astype(int)
        self.numD       = self.initD.astype(int)
        self.numSQ      = self.initSQ.astype(int)
        self.numEQ      = self.initEQ.astype(int)
        self.numIQ      = self.initIQ.astype(int)
        self.numAQ     = self.initAQ.astype(int)
        self.numMQ      = self.initMQ.astype(int)
        self.numRQ      = self.initRQ.astype(int)
        self.numS = numpy.reshape(self.N[:,-1],[Nc.shape[0],1]) - numpy.reshape(self.numE[:,-1],[Nc.shape[0],1]) - numpy.reshape(self.numI[:,-1],[Nc.shape[0],1])- numpy.reshape(self.numA[:,-1],[Nc.shape[0],1]) - numpy.reshape(self.numM[:,-1],[Nc.shape[0],1])
        - numpy.reshape(self.numCtot[:,-1],[Nc.shape[0],1]) -  numpy.reshape(self.numICU[:,-1],[Nc.shape[0],1])
        - numpy.reshape(self.numR[:,-1],[Nc.shape[0],1]) - numpy.reshape(self.numD[:,-1],[Nc.shape[0],1]) - numpy.reshape(self.numSQ[:,-1],[Nc.shape[0],1]) - numpy.reshape(self.numEQ[:,-1],[Nc.shape[0],1])
        - numpy.reshape(self.numIQ[:,-1],[Nc.shape[0],1])- numpy.reshape(self.numAQ[:,-1],[Nc.shape[0],1]) - numpy.reshape(self.numMQ[:,-1],[Nc.shape[0],1]) - numpy.reshape(self.numRQ[:,-1],[Nc.shape[0],1])
        self.numH_in = self.initH_in.astype(int)
        self.numH_out = self.initH_out.astype(int)

    def reset(self):
        Nc = self.Nc

        #~~~~~~~~~~~~~~~~~~~~~~~~~~~~~~~~~~~~~~~~~~~~~~~~~~~~~~~
        # Reshape inital condition in Nc.shape[0] x 1 2D arrays:
        #~~~~~~~~~~~~~~~~~~~~~~~~~~~~~~~~~~~~~~~~~~~~~~~~~~~~~~~
        # initial condition must be an attribute of class: WAS NOT ADDED ORIGINALLY
        self.initN = numpy.reshape(self.initN,[Nc.shape[0],1])
        self.initE = numpy.reshape(self.initE,[Nc.shape[0],1])
        self.initI = numpy.reshape(self.initI,[Nc.shape[0],1])
        self.initA = numpy.reshape(self.initA,[Nc.shape[0],1])
        self.initM = numpy.reshape(self.initM,[Nc.shape[0],1])
        self.initC = numpy.reshape(self.initC,[Nc.shape[0],1])
        self.initCicurec = numpy.reshape(self.initCicurec,[Nc.shape[0],1])
        initCtot = self.initC + self.initCicurec
        self.initCtot = numpy.reshape(initCtot,[Nc.shape[0],1])
        self.initICU = numpy.reshape(self.initICU,[Nc.shape[0],1])
        self.initR = numpy.reshape(self.initR,[Nc.shape[0],1])
        self.initD = numpy.reshape(self.initD,[Nc.shape[0],1])
        self.initSQ = numpy.reshape(self.initSQ,[Nc.shape[0],1])
        self.initEQ = numpy.reshape(self.initEQ,[Nc.shape[0],1])
        self.initIQ = numpy.reshape(self.initIQ,[Nc.shape[0],1])
        self.initAQ = numpy.reshape(self.initAQ,[Nc.shape[0],1])
        self.initMQ = numpy.reshape(self.initMQ,[Nc.shape[0],1])
        self.initRQ = numpy.reshape(self.initRQ,[Nc.shape[0],1])
        self.initH_in = numpy.reshape(numpy.zeros(9),[Nc.shape[0],1])
        self.initH_out = numpy.reshape(numpy.zeros(9),[Nc.shape[0],1])

        #~~~~~~~~~~~~~~~~~~~~~~~~
        # Initialize Timekeeping:
        #~~~~~~~~~~~~~~~~~~~~~~~~
        self.t       = 0
        self.tmax    = 0 # will be set when run() is called
        self.tseries = numpy.array([0])

        #~~~~~~~~~~~~~~~~~~~~~~~~~~~~~~~~~~~~~~~~~~~~~~~~~~~
        # Initialize Counts of inidividuals with each state:
        #~~~~~~~~~~~~~~~~~~~~~~~~~~~~~~~~~~~~~~~~~~~~~~~~~~~
        # per age category:
        self.N          = self.initN.astype(int)
        self.numE       = self.initE.astype(int)
        self.numI       = self.initI.astype(int)
        self.numA      = self.initA.astype(int)
        self.numM       = self.initM.astype(int)
        self.numCtot       = self.initCtot.astype(int)
        self.numC       = self.initC.astype(int)
        self.numCicurec       = self.initCicurec.astype(int)
        self.numICU       = self.initICU.astype(int)
        self.numR       = self.initR.astype(int)
        self.numD       = self.initD.astype(int)
        self.numSQ      = self.initSQ.astype(int)
        self.numEQ      = self.initEQ.astype(int)
        self.numIQ      = self.initIQ.astype(int)
        self.numAQ     = self.initAQ.astype(int)
        self.numMQ      = self.initMQ.astype(int)
        self.numRQ      = self.initRQ.astype(int)
        self.numS = numpy.reshape(self.N[:,-1],[Nc.shape[0],1]) - numpy.reshape(self.numE[:,-1],[Nc.shape[0],1]) - numpy.reshape(self.numI[:,-1],[Nc.shape[0],1]) - numpy.reshape(self.numA[:,-1],[Nc.shape[0],1]) - numpy.reshape(self.numM[:,-1],[Nc.shape[0],1])
        - numpy.reshape(self.numCtot[:,-1],[Nc.shape[0],1]) - numpy.reshape(self.numICU[:,-1],[Nc.shape[0],1])
        - numpy.reshape(self.numR[:,-1],[Nc.shape[0],1]) - numpy.reshape(self.numD[:,-1],[Nc.shape[0],1]) - numpy.reshape(self.numSQ[:,-1],[Nc.shape[0],1]) - numpy.reshape(self.numEQ[:,-1],[Nc.shape[0],1])
        - numpy.reshape(self.numIQ[:,-1],[Nc.shape[0],1])- numpy.reshape(self.numAQ[:,-1],[Nc.shape[0],1]) - numpy.reshape(self.numMQ[:,-1],[Nc.shape[0],1]) - numpy.reshape(self.numRQ[:,-1],[Nc.shape[0],1])
        self.numH_in = self.initH_in.astype(int)
        self.numH_out = self.initH_out.astype(int)

#^^^^^^^^^^^^^^^^^^^^^^^^^^^^^^^^^^^^^^^^
#^^^^^^^^^^^^^^^^^^^^^^^^^^^^^^^^^^^^^^^^
    @staticmethod
    def system_dfes(t, variables, beta, sigma,omega, Nc, zeta, a, m, h, c, da, dm, dc, dICU, dICUrec, dhospital, m0, ICU, totalTests, psi_FP, psi_PP, dq):

        # input is a 1D-array
        # first extract seperate variables in 1D-array
        S,E,I,A,M,C,Cicurec,ICU,R,D,SQ,EQ,IQ,AQ,MQ,RQ = variables.reshape(16,Nc.shape[0])
        # reshape all age dependent parameters to a Nc.shape[0]x1 2D-array
        a = numpy.reshape(a,[Nc.shape[0],1])
        m = numpy.reshape(m,[Nc.shape[0],1])
        h = numpy.reshape(h,[Nc.shape[0],1])
        c = numpy.reshape(c,[Nc.shape[0],1])
        m0 = numpy.reshape(m0,[Nc.shape[0],1])
        # reshape all variables to a Nc.shape[0]x1 2D-array
        S = numpy.reshape(S,[Nc.shape[0],1])
        E = numpy.reshape(E,[Nc.shape[0],1])
        I = numpy.reshape(I,[Nc.shape[0],1])
        A = numpy.reshape(A,[Nc.shape[0],1])
        M = numpy.reshape(M,[Nc.shape[0],1])
        C = numpy.reshape(C,[Nc.shape[0],1])
        Cicurec = numpy.reshape(Cicurec,[Nc.shape[0],1])
        ICU = numpy.reshape(ICU,[Nc.shape[0],1])
        R = numpy.reshape(R,[Nc.shape[0],1])
        D = numpy.reshape(D,[Nc.shape[0],1])
        SQ = numpy.reshape(SQ,[Nc.shape[0],1])
        EQ = numpy.reshape(EQ,[Nc.shape[0],1])
        IQ = numpy.reshape(IQ,[Nc.shape[0],1])
        AQ = numpy.reshape(AQ,[Nc.shape[0],1])
        MQ = numpy.reshape(MQ,[Nc.shape[0],1])
        RQ = numpy.reshape(RQ,[Nc.shape[0],1])
        Ctot = C + Cicurec
        # calculate total population per age bin using 2D array
        N   = S + E + I + A + M + Ctot + ICU + R + SQ + EQ + IQ + AQ + MQ + RQ
        # calculate the test rates for each pool using the total number of available tests
        nT = S + E + I + A + M + R
        theta_S = totalTests/nT
        theta_S[theta_S > 1] = 1
        theta_E = totalTests/nT
        theta_E[theta_E > 1] = 1
        theta_I = totalTests/nT
        theta_I[theta_I > 1] = 1
        theta_A = totalTests/nT
        theta_A[theta_A > 1] = 1
        theta_M = totalTests/nT
        theta_M[theta_M > 1] = 1
        theta_R = totalTests/nT
        theta_R[theta_R > 1] = 1
        # calculate rates of change using the 2D arrays
        dS  = - beta*numpy.matmul(Nc,((I+A)/N)*S) - theta_S*psi_FP*S + SQ/dq + zeta*R
        dE  = beta*numpy.matmul(Nc,((I+A)/N)*S) - E/sigma - theta_E*psi_PP*E
        dI = (1/sigma)*E - (1/omega)*I - theta_I*psi_PP*I
        dA = (a/omega)*I - A/da - theta_A*psi_PP*A
        dM = (m/omega)*I - M*((1-h)/dm) - M*h/dhospital - theta_M*psi_PP*M
        dC = c*(M+MQ)*(h/dhospital) - C*(1/dc)
        dICUstar = (1-c)*(M+MQ)*(h/(dhospital)) - ICU/dICU
        dCicurec = ((1-m0)/dICU)*ICU - Cicurec*(1/dICUrec)
        dR  = A/da + ((1-h)/dm)*M + C*(1/dc) + Cicurec*(1/dICUrec) + AQ/dq + MQ*((1-h)/dm) + RQ/dq - zeta*R
        dD  = (m0/dICU)*ICU
        dSQ = theta_S*psi_FP*S - SQ/dq
        dEQ = theta_E*psi_PP*E - EQ/sigma
        dIQ = theta_I*psi_PP*I + (1/sigma)*EQ - (1/omega)*IQ
        dAQ = theta_A*psi_PP*A + (a/omega)*IQ - AQ/dq
        dMQ = theta_M*psi_PP*M + (m/omega)*IQ - ((1-h)/dm)*MQ - (h/dhospital)*MQ
        dRQ = theta_R*psi_FP*R - RQ/dq
        # reshape output back into a 1D array of similar dimension as input
        out = numpy.array([dS,dE,dI,dA,dM,dC,dCicurec,dICUstar,dR,dD,dSQ,dEQ,dIQ,dAQ,dMQ,dRQ])
        out = numpy.reshape(out,16*Nc.shape[0])
        return out

#^^^^^^^^^^^^^^^^^^^^^^^^^^^^^^^^^^^^^^^^
#^^^^^^^^^^^^^^^^^^^^^^^^^^^^^^^^^^^^^^^^

    def run_epoch(self, runtime, dt=1):

        #~~~~~~~~~~~~~~~~~~~~~~~~~~~~~~~~~~~~~~~~
        # Create a list of times at which the ODE solver should output system values.
        # Append this list of times as the model's timeseries
        t_eval    = numpy.arange(start=self.t+1, stop=self.t+runtime, step=dt)

        # Define the range of time values for the integration:
        t_span          = (self.t, self.t+runtime)

        # Define the initial conditions as the system's current state:
        # (which will be the t=0 condition if this is the first run of this model,
        # else where the last sim left off)
        init_cond = numpy.array([self.numS[:,-1], self.numE[:,-1], self.numI[:,-1], self.numA[:,-1], self.numM[:,-1], self.numC[:,-1],self.numCicurec[:,-1], self.numICU[:,-1], self.numR[:,-1], self.numD[:,-1], self.numSQ[:,-1], self.numEQ[:,-1],self.numIQ[:,-1], self.numAQ[:,-1], self.numMQ[:,-1], self.numRQ[:,-1]])
        init_cond = numpy.reshape(init_cond,16*self.Nc.shape[0])

        #~~~~~~~~~~~~~~~~~~~~~~~~~~~~~~~~~~~~~~~~
        # Solve the system of differential eqns:
        #~~~~~~~~~~~~~~~~~~~~~~~~~~~~~~~~~~~~~~~~

        solution        = scipy.integrate.solve_ivp(lambda t, X: SEIRSAgeModel.system_dfes(t, X, self.beta, self.sigma, self.omega, self.Nc, self.zeta, self.a, self.m, self.h, self.c, self.da,
        self.dm, self.dc,self.dICU,self.dICUrec,self.dhospital,self.m0,self.ICU,self.totalTests,self.psi_FP,self.psi_PP,self.dq), t_span=[self.t, self.tmax], y0=init_cond, t_eval=t_eval)

        # output of size (nTimesteps * Nc.shape[0])
        S,E,I,A,M,C,Cicurec,ICU,R,F,SQ,EQ,IQ,AQ,MQ,RQ = numpy.split(numpy.transpose(solution['y']),16,axis=1)
        Ctot = C + Cicurec

        # calculate hospital in and hospital out
        h = self.h
        c = self.c
        m0 = self.m0
        dhospital = self.dhospital
        dc = self.dc
        dICU = self.dICU
        dICUrec = self.dICUrec
        H_in=numpy.zeros([len(M),self.Nc.shape[0]])
        H_out=numpy.zeros([len(M),self.Nc.shape[0]])
        for i in range(len(H_in)):
            H_in[i,:]=(M[i,:]+MQ[i,:])*(h/dhospital)
            H_out[i,:] =  C[i,:]*(1/dc) + (m0/dICU)*ICU[i,:] + Cicurec[i,:]*(1/dICUrec)

        #~~~~~~~~~~~~~~~~~~~~~~~~~~~~~~~~~~~~~~~~~~~~~~~~~~~~~~~~~~~~~~~~~~~~~~
        # Store the solution output as the model's time series and data series:
        #~~~~~~~~~~~~~~~~~~~~~~~~~~~~~~~~~~~~~~~~~~~~~~~~~~~~~~~~~~~~~~~~~~~~~~
        # transpose before appending
        # append per category:
        self.tseries    = numpy.append(self.tseries, solution['t'])
        self.numS       = numpy.append(self.numS, numpy.transpose(S),axis=1)
        self.numE       = numpy.append(self.numE, numpy.transpose(E),axis=1)
        self.numI       = numpy.append(self.numI, numpy.transpose(I),axis=1)
        self.numA       = numpy.append(self.numA, numpy.transpose(A),axis=1)
        self.numM       = numpy.append(self.numM, numpy.transpose(M),axis=1)
        self.numCtot    = numpy.append(self.numCtot, numpy.transpose(Ctot),axis=1)
        self.numC       = numpy.append(self.numC, numpy.transpose(C),axis=1)
        self.numCicurec = numpy.append(self.numCicurec, numpy.transpose(Cicurec),axis=1)
        self.numICU     = numpy.append(self.numICU, numpy.transpose(ICU),axis=1)
        self.numR       = numpy.append(self.numR, numpy.transpose(R),axis=1)
        self.numD       = numpy.append(self.numD, numpy.transpose(F),axis=1)
        self.numSQ      = numpy.append(self.numSQ, numpy.transpose(SQ),axis=1)
        self.numEQ      = numpy.append(self.numEQ, numpy.transpose(EQ),axis=1)
        self.numAQ      = numpy.append(self.numAQ, numpy.transpose(AQ),axis=1)
        self.numMQ      = numpy.append(self.numMQ, numpy.transpose(MQ),axis=1)
        self.numRQ      = numpy.append(self.numRQ, numpy.transpose(RQ),axis=1)
        self.t = self.tseries[-1]
        self.numH_in      = numpy.append(self.numH_in, numpy.transpose(H_in),axis=1)
        self.numH_out      = numpy.append(self.numH_out, numpy.transpose(H_out),axis=1)

#^^^^^^^^^^^^^^^^^^^^^^^^^^^^^^^^^^^^^^^^
#^^^^^^^^^^^^^^^^^^^^^^^^^^^^^^^^^^^^^^^^
    def run(self, T, checkpoints, dt=1, verbose=False):
    #def run(self, T, dt=1, checkpoints=None, verbose=False):

        if(T>0):
            self.tmax += T + 1
        else:
            return False

        #~~~~~~~~~~~~~~~~~~~~~~~~~~~~~~~~~~~~~~~~
        # Pre-process checkpoint values:
        #~~~~~~~~~~~~~~~~~~~~~~~~~~~~~~~~~~~~~~~~
        if(checkpoints):
            numCheckpoints = len(checkpoints['t'])
            paramNames = ['beta', 'sigma', 'Nc', 'zeta', 'a', 'm', 'h', 'c','da','dm','dc','dICU','dICUrec','dhospital','m0','totalTests',
                          'psi_FP','psi_PP','dq']
            for param in paramNames:
                # For params that don't have given checkpoint values (or bad value given),
                # set their checkpoint values to the value they have now for all checkpoints.
                if(param not in list(checkpoints.keys())
                    or not isinstance(checkpoints[param], (list, numpy.ndarray))
                    or len(checkpoints[param])!=numCheckpoints):
                    checkpoints[param] = [getattr(self, param)]*numCheckpoints
            # Before using checkpoints, save variables to be changed by method
            beforeChk=[]
            for key in checkpoints.keys():
                if key != 't':
                    beforeChk.append(getattr(self,key))

        #%%%%%%%%%%%%%%%%%%%%%%%%%%%%%%%%%%%%%%%%
        # Run the simulation loop:
        #%%%%%%%%%%%%%%%%%%%%%%%%%%%%%%%%%%%%%%%%
        if(not checkpoints):
            self.run_epoch(runtime=self.tmax, dt=dt)

            #~~~~~~~~~~~~~~~~~~~~~~~~~~~~~~~~~~~~~~~~
            #print("t = %.2f" % self.t)
            if(verbose):
                print("\t S   = " + str(self.numS[:,-1]))
                print("\t E   = " + str(self.numE[:,-1]))
                print("\t I   = " + str(self.numI[:,-1]))
                print("\t A   = " + str(self.numA[:,-1]))
                print("\t M   = " + str(self.numM[:,-1]))
                print("\t C   = " + str(self.numC[:,-1]))
                print("\t ICU   = " + str(self.numICU[:,-1]))
                print("\t R   = " + str(self.numR[:,-1]))
                print("\t D   = " + str(self.numD[:,-1]))
                print("\t SQ   = " + str(self.numSQ[:,-1]))
                print("\t EQ   = " + str(self.numEQ[:,-1]))
                print("\t IQ   = " + str(self.numIQ[:,-1]))
                print("\t AQ   = " + str(self.numAQ[:,-1]))
                print("\t MQ   = " + str(self.numMQ[:,-1]))
                print("\t RQ   = " + str(self.numRQ[:,-1]))


        else: # checkpoints provided
            for checkpointIdx, checkpointTime in enumerate(checkpoints['t']):
                # Run the sim until the next checkpoint time:
                self.run_epoch(runtime=checkpointTime-self.t, dt=dt)
                # Having reached the checkpoint, update applicable parameters:
                #print("[Checkpoint: Updating parameters]")
                for param in paramNames:
                    setattr(self, param, checkpoints[param][checkpointIdx])

                #~~~~~~~~~~~~~~~~~~~~~~~~~~~~~~~~~~~~~~~~

                #print("t = %.2f" % self.t)
                if(verbose):
                    print("\t S   = " + str(self.numS[:,-1]))
                    print("\t E   = " + str(self.numE[:,-1]))
                    print("\t I   = " + str(self.numI[:,-1]))
                    print("\t A   = " + str(self.numA[:,-1]))
                    print("\t M   = " + str(self.numM[:,-1]))
                    print("\t C   = " + str(self.numC[:,-1]))
                    print("\t ICU   = " + str(self.numICU[:,-1]))
                    print("\t R   = " + str(self.numR[:,-1]))
                    print("\t D   = " + str(self.numD[:,-1]))
                    print("\t SQ   = " + str(self.numSQ[:,-1]))
                    print("\t EQ   = " + str(self.numEQ[:,-1]))
                    print("\t IQ   = " + str(self.numIQ[:,-1]))
                    print("\t AQ   = " + str(self.numAQ[:,-1]))
                    print("\t MQ   = " + str(self.numMQ[:,-1]))
                    print("\t RQ   = " + str(self.numRQ[:,-1]))

            if(self.t < self.tmax):
                self.run_epoch(runtime=self.tmax-self.t, dt=dt)
                # Reset all parameter values that were changed back to their original value
                i = 0
                for key in checkpoints.keys():
                    if key != 't':
                        setattr(self,key,beforeChk[i])
                        i = i+1
        return self

    def sim(self, T, dt=1, checkpoints=None,trace=None):
        tN = int(T) +1
        if trace is not None:
            #Perform input check on trace dictionary
            #Check that all parNames are actual model parameters
            possibleNames = ['beta', 'sigma', 'omega','Nc', 'zeta', 'a', 'm', 'h', 'c','da','dm','dc','dICU','dICUrec','dhospital','m0','totalTests',
                             'psi_FP','psi_PP','dq']
            for key in trace.keys():
                if key not in trace:
                    raise Exception('The parametername provided by user in position {} of trace dictionary is not an actual model parameter. Please check its spelling.'.format(i))
            self.n_samples = len(trace[key])
        else:
            self.n_samples = 1

        # pre-allocate a 3D matrix for the raw results
        self.S = numpy.zeros([self.Nc.shape[0],tN,self.n_samples])
        self.E = numpy.zeros([self.Nc.shape[0],tN,self.n_samples])
        self.I = numpy.zeros([self.Nc.shape[0],tN,self.n_samples])
        self.A = numpy.zeros([self.Nc.shape[0],tN,self.n_samples])
        self.M = numpy.zeros([self.Nc.shape[0],tN,self.n_samples])
        self.C = numpy.zeros([self.Nc.shape[0],tN,self.n_samples])
        self.Cicurec = numpy.zeros([self.Nc.shape[0],tN,self.n_samples])
        self.Ctot = numpy.zeros([self.Nc.shape[0],tN,self.n_samples])
        self.ICU = numpy.zeros([self.Nc.shape[0],tN,self.n_samples])
        self.R = numpy.zeros([self.Nc.shape[0],tN,self.n_samples])
        self.D = numpy.zeros([self.Nc.shape[0],tN,self.n_samples])
        self.SQ = numpy.zeros([self.Nc.shape[0],tN,self.n_samples])
        self.EQ = numpy.zeros([self.Nc.shape[0],tN,self.n_samples])
        self.IQ = numpy.zeros([self.Nc.shape[0],tN,self.n_samples])
        self.AQ = numpy.zeros([self.Nc.shape[0],tN,self.n_samples])
        self.MQ = numpy.zeros([self.Nc.shape[0],tN,self.n_samples])
        self.RQ = numpy.zeros([self.Nc.shape[0],tN,self.n_samples])
        self.H_in = numpy.zeros([self.Nc.shape[0],tN,self.n_samples])
        self.H_out = numpy.zeros([self.Nc.shape[0],tN,self.n_samples])
        # total hospitalised
        self.H = numpy.zeros([self.Nc.shape[0],tN,self.n_samples])
        # total infected
        self.InfTot = numpy.zeros([self.Nc.shape[0],tN,self.n_samples])
        # pre-allocate a 2D matrix for the results summed over all age bins
        self.sumS = numpy.zeros([tN,self.n_samples])
        self.sumE = numpy.zeros([tN,self.n_samples])
        self.sumI = numpy.zeros([tN,self.n_samples])
        self.sumA = numpy.zeros([tN,self.n_samples])
        self.sumM = numpy.zeros([tN,self.n_samples])
        self.sumC = numpy.zeros([tN,self.n_samples])
        self.sumCicurec = numpy.zeros([tN,self.n_samples])
        self.sumCtot = numpy.zeros([tN,self.n_samples])
        self.sumICU = numpy.zeros([tN,self.n_samples])
        self.sumR = numpy.zeros([tN,self.n_samples])
        self.sumD = numpy.zeros([tN,self.n_samples])
        self.sumSQ = numpy.zeros([tN,self.n_samples])
        self.sumEQ = numpy.zeros([tN,self.n_samples])
        self.sumIQ = numpy.zeros([tN,self.n_samples])
        self.sumAQ = numpy.zeros([tN,self.n_samples])
        self.sumMQ = numpy.zeros([tN,self.n_samples])
        self.sumRQ = numpy.zeros([tN,self.n_samples])
        self.sumH_in = numpy.zeros([tN,self.n_samples])
        self.sumH_out = numpy.zeros([tN,self.n_samples])
        # total hospitalised
        self.sumH = numpy.zeros([tN,self.n_samples])
        # total infected
        self.sumInfTot = numpy.zeros([tN,self.n_samples])
        # simulation loop
        for i in range(self.n_samples):
            if trace is not None:
                for key in trace.keys():
                    lst = list(trace[key])
                    param=random.sample(lst, 1)
                    setattr(self,key,random.sample(lst, 1)[0])
               
            # reset self to initial conditioin
            self.reset()
            # perform simulation
            self.run(int(T),checkpoints)
            # append raw results to 3D matrix
            self.S[:,:,i] = self.numS
            self.E[:,:,i] = self.numE
            self.I[:,:,i] = self.numI
            self.A[:,:,i] = self.numA
            self.M[:,:,i] = self.numM
            self.C[:,:,i] = self.numC
            self.Cicurec[:,:,i] = self.numCicurec
            self.Ctot[:,:,i] = self.numCtot
            self.ICU[:,:,i] = self.numICU
            self.R[:,:,i] = self.numR
            self.D[:,:,i] = self.numD
            self.SQ[:,:,i] = self.numSQ
            self.EQ[:,:,i] = self.numEQ
            self.IQ[:,:,i] = self.numIQ
            self.AQ[:,:,i] = self.numAQ
            self.MQ[:,:,i] = self.numMQ
            self.RQ[:,:,i] = self.numRQ
            self.H_in[:,:,i] = self.numH_in
            self.H_out[:,:,i] = self.numH_out
            # total hospitalised
            self.H[:,:,i] = self.numCtot + self.numICU
            # total infected
            self.InfTot[:,:,i] = self.numCtot +  self.numICU + self.numI + self.numA + self.numM
            # convert raw results to sums of all age categories
            self.sumS[:,i] = self.numS.sum(axis=0)
            self.sumE[:,i] = self.numE.sum(axis=0)
            self.sumI[:,i] = self.numI.sum(axis=0)
            self.sumA[:,i] = self.numA.sum(axis=0)
            self.sumM[:,i] = self.numM.sum(axis=0)
            self.sumC[:,i] = self.numC.sum(axis=0)
            self.sumCicurec[:,i] = self.numCicurec.sum(axis=0)
            self.sumCtot[:,i] = self.numCtot.sum(axis=0)
            self.sumICU[:,i] = self.numICU.sum(axis=0)
            self.sumR[:,i] = self.numR.sum(axis=0)
            self.sumD[:,i] = self.numD.sum(axis=0)
            self.sumSQ[:,i] = self.numSQ.sum(axis=0)
            self.sumEQ[:,i] = self.numEQ.sum(axis=0)
            self.sumIQ[:,i] = self.numIQ.sum(axis=0)
            self.sumAQ[:,i] = self.numAQ.sum(axis=0)
            self.sumMQ[:,i] = self.numMQ.sum(axis=0)
            self.sumRQ[:,i] = self.numRQ.sum(axis=0)
            self.sumH_in[:,i] = self.numH_in.sum(axis=0)
            self.sumH_out[:,i] = self.numH_out.sum(axis=0)
            # total hospitalised
            self.sumH[:,i] = self.numCtot.sum(axis=0) + self.numICU.sum(axis=0)
            # total infected
            self.sumInfTot[:,i] = self.numCtot.sum(axis=0) + self.numICU.sum(axis=0)+ self.numI.sum(axis=0) + self.numA.sum(axis=0) + self.numM.sum(axis=0)
        return self

    def sampleFromDistribution(self,filename,k):
        df = pd.read_csv(filename)
        x = df.iloc[:,0]
        y = df.iloc[:,1]
        return(numpy.asarray(choices(x, y, k = k)))

    def plotPopulationStatus(self,filename=None,getfig=False):
        # extend with plotting data and using dates (extra argument startDate)
        fig, ax = plt.subplots()
        ax.plot(self.tseries,numpy.mean(self.sumS,axis=1),color=black)
        ax.fill_between(self.tseries, numpy.percentile(self.sumS,90,axis=1), numpy.percentile(self.sumS,10,axis=1),color=black,alpha=0.2)
        ax.plot(self.tseries,numpy.mean(self.sumE,axis=1),color=orange)
        ax.fill_between(self.tseries, numpy.percentile(self.sumE,90,axis=1), numpy.percentile(self.sumE,10,axis=1),color=orange,alpha=0.2)
        #I = self.sumA + self.sumM + self.sumCtot + self.sumMi + self.sumICU
        ax.plot(self.tseries,numpy.mean(self.sumInfTot,axis=1),color=red)
        ax.fill_between(self.tseries, numpy.percentile(self.sumInfTot,90,axis=1), numpy.percentile(self.sumInfTot,10,axis=1),color=red,alpha=0.2)
        ax.plot(self.tseries,numpy.mean(self.sumR,axis=1),color=green)
        ax.fill_between(self.tseries, numpy.percentile(self.sumR,90,axis=1), numpy.percentile(self.sumR,10,axis=1),color=green,alpha=0.2)
        ax.legend(('susceptible','exposed','total infected','immune'), loc="upper left", bbox_to_anchor=(1,1))
        ax.set_xlabel('days')
        ax.set_ylabel('number of patients')
        # Hide the right and top spines
        ax.spines['right'].set_visible(False)
        ax.spines['top'].set_visible(False)
        # Only show ticks on the left and bottom spines
        ax.yaxis.set_ticks_position('left')
        ax.xaxis.set_ticks_position('bottom')
        # enable the grid
        plt.grid(True)
        # To specify the number of ticks on both or any single axes
        ax.xaxis.set_major_locator(plt.MaxNLocator(5))
        ax.yaxis.set_major_locator(plt.MaxNLocator(4))
        if filename is not None:
            plt.savefig(filename,dpi=600,bbox_inches='tight')
        if getfig:
            return fig, ax
        else:
            plt.show()

    def plotInfected(self,asymptomatic=False,mild=False,filename=None,getfig=False):
        # extend with plotting data and using dates (extra argument startDate)
        fig, ax = plt.subplots()
        if asymptomatic is not False:
            ax.plot(self.tseries,numpy.mean(self.sumA,axis=1),color=blue)
            ax.fill_between(self.tseries, numpy.percentile(self.sumA,90,axis=1), numpy.percentile(self.sumA,10,axis=1),color=blue,alpha=0.2)
        if mild is not False:
            ax.plot(self.tseries,numpy.mean(self.sumM,axis=1),color=green)
            ax.fill_between(self.tseries, numpy.percentile(self.sumM,90,axis=1), numpy.percentile(self.sumM,10,axis=1),color=green,alpha=0.2)
        #H = self.sumCtot + self.sumMi + self.sumICU
        ax.plot(self.tseries,numpy.mean(self.sumH,axis=1),color=orange)
        ax.fill_between(self.tseries, numpy.percentile(self.sumH,90,axis=1), numpy.percentile(self.sumH,10,axis=1),color=orange,alpha=0.2)
        ax.plot(self.tseries,numpy.mean(self.sumICU,axis=1),color=red)
        ax.fill_between(self.tseries, numpy.percentile(self.sumICU,90,axis=1), numpy.percentile(self.sumICU,10,axis=1),color=red,alpha=0.2)
        ax.plot(self.tseries,numpy.mean(self.sumD,axis=1),color=black)
        ax.fill_between(self.tseries, numpy.percentile(self.sumD,90,axis=1), numpy.percentile(self.sumD,10,axis=1),color=black,alpha=0.2)
        if mild is not False and asymptomatic is not False:
            legend_labels = ('asymptomatic','mild','hospitalised','ICU','dead')
        elif mild is not False and asymptomatic is False:
            legend_labels = ('mild','hospitalised','ICU','dead')
        elif mild is False and asymptomatic is not False:
            legend_labels = ('asymptomatic','hospitalised','ICU','dead')
        elif mild is False and asymptomatic is False:
            legend_labels = ('hospitalised','ICU','dead')
        ax.legend(legend_labels, loc="upper left", bbox_to_anchor=(1,1))
        ax.set_xlabel('days')
        ax.set_ylabel('number of patients')
        # Hide the right and top spines
        ax.spines['right'].set_visible(False)
        ax.spines['top'].set_visible(False)
        # Only show ticks on the left and bottom spines
        ax.yaxis.set_ticks_position('left')
        ax.xaxis.set_ticks_position('bottom')
        # enable the grid
        plt.grid(True)
        # To specify the number of ticks on both or any single axes
        ax.xaxis.set_major_locator(plt.MaxNLocator(5))
        ax.yaxis.set_major_locator(plt.MaxNLocator(4))
        if filename is not None:
            plt.savefig(filename,dpi=600,bbox_inches='tight')
        if getfig:
            return fig, ax
        else:
            plt.show()

    def LSQ(self,thetas,data,parNames,positions,weights,checkpoints):
        # ------------------
        # Prepare simulation
        # ------------------
        # reset all numX
        self.reset()
        # assign estimates to correct variable
        i = 0
        for param in parNames:
            if param == 'extraTime':
                setattr(self,param,int(round(thetas[i])))
            else:
                setattr(self,param,thetas[i])
            i = i + 1
        # Compute length of data
        n = len(data)
        # Compute simulation time --> build in some redundancy here, datasizes don't have to be equal to eachother.
        T = data[0].size+self.extraTime-1
        #print(n,T,thetas,data)
        # ------------------
        # Perform simulation
        # ------------------
        #print(self.dc,self.dICU)
        #print(checkpoints)
        self.sim(T,checkpoints=checkpoints)
        # tuple the results, this is necessary to use the positions index
        out = (self.sumS,self.sumE,self.sumI,self.sumA,self.sumM,self.sumCtot,self.sumICU,self.sumR,self.sumD,self.sumSQ,self.sumEQ,self.sumAQ,self.sumMQ,self.sumRQ,self.sumH_in,self.sumH_out)

        # ---------------
        # extract results
        # ---------------
        ymodel=[]
        SSE = 0
        for i in range(n):
            som = 0
            for j in positions[i]:
                som = som + numpy.mean(out[j],axis=1).reshape(numpy.mean(out[j],axis=1).size,1)
            ymodel.append(som[self.extraTime:,0].reshape(som[self.extraTime:,0].size,1))
            # calculate quadratic error
            SSE = SSE + weights[i]*sum((ymodel[i]-data[i])**2)
        SSE = SSE[0]
        return(SSE)

    def fit(self,data,parNames,positions,bounds,weights,checkpoints=None,setvar=False,disp=True,polish=True,maxiter=30,popsize=10):
        # -------------------------------
        # Run a series of checks on input
        # -------------------------------
        # Check if data, parNames and positions are lists
        if type(data) is not list or type(parNames) is not list or type(positions) is not list:
            raise Exception('Datatype of arguments data, parNames and positions must be lists. Lists are made by wrapping whatever datatype in square brackets [].')
        # Check that length of positions is equal to the length of data
        if len(data) is not len(positions):
            raise Exception('The number of positions must match the number of dataseries given to function fit.')
        # Check that length of parNames is equal to length of bounds
        if (len(parNames)) is not len(bounds):
            raise Exception('The number of bounds must match the number of parameter names given to function fit.')
        # Check that all parNames are actual model parameters
        possibleNames = ['extraTime','beta', 'sigma', 'Nc', 'zeta', 'a', 'm', 'h', 'c','mi','da','dm','dc','dmi','dICU','dICUrec','dmirec','dhospital','m0','maxICU','totalTests',
                        'psi_FP','psi_PP','dq']
        i = 0
        for param in parNames:
            # For params that don't have given checkpoint values (or bad value given),
            # set their checkpoint values to the value they have now for all checkpoints.
            if param not in possibleNames:
                raise Exception('The parametername provided by user in position {} of argument parNames is not an actual model parameter. Please check its spelling.'.format(i))
            i = i + 1

        # ---------------------
        # Run genetic algorithm
        # ---------------------
        #optim_out = scipy.optimize.differential_evolution(self.LSQ, bounds, args=(data,parNames,positions,weights),disp=disp,polish=polish,workers=-1,maxiter=maxiter, popsize=popsize,tol=1e-18)
        #theta_hat = optim_out.x
        p_hat, obj_fun_val, pars_final_swarm, obj_fun_val_final_swarm = pso.pso(self.LSQ, bounds, args=(data,parNames,positions,weights,checkpoints), swarmsize=popsize, maxiter=maxiter,
                                                                                   processes=multiprocessing.cpu_count(),minfunc=1e-9, minstep=1e-9,debug=True, particle_output=True)
        theta_hat = p_hat

        # ---------------------------------------------------
        # If setattr is True: assign estimated thetas to self
        # ---------------------------------------------------
        if setvar is True:
            #self.extraTime = int(round(theta_hat[0]))
            i = 0
            for param in parNames:
                if param == 'extraTime':
                    setattr(self,param,int(round(theta_hat[i])))
                else:
                    setattr(self,param,theta_hat[i])
                i  = i + 1

        return self,theta_hat

    def plotFit(self,index,data,positions,checkpoints=None,dataMkr=['o','v','s','*','^'],modelClr=['green','orange','red','black','blue'],legendText=None,titleText=None,filename=None,getfig=False):
        # ------------------
        # Prepare simulation
        # ------------------
        # reset all numX
        self.reset()
        # Compute number of dataseries
        n = len(data)
        # Compute simulation time
        T = data[0].size+self.extraTime-1

        # ------------------
        # Perform simulation
        # ------------------
        self.sim(T,checkpoints=checkpoints)
        # tuple the results, this is necessary to use the positions index
        out = (self.sumS,self.sumE,self.sumI,self.sumA,self.sumM,self.sumCtot,self.sumICU,self.sumR,self.sumD,self.sumSQ,self.sumEQ,self.sumAQ,self.sumMQ,self.sumRQ,self.sumH_in,self.sumH_out)

        # -----------
        # Plot result
        # -----------
        # Create shifted index vector using self.extraTime
        timeObj = index[0]
        timestampStr = timeObj.strftime("%Y-%m-%d")
        index_acc = pd.date_range(timestampStr,freq='D',periods=data[0].size + self.extraTime) - datetime.timedelta(days=self.extraTime)
        # Plot figure
        fig, ax = plt.subplots()
        # Plot data
        for i in range(n):
            ax.scatter(index,data[i],color="black",marker=dataMkr[i])
        # Plot model prediction
        for i in range(n):
            ymodel = 0
            for j in positions[i]:
                ymodel = ymodel + out[j]
            ax.plot(index_acc,numpy.mean(ymodel,axis=1),'--',color=modelClr[i])
            ax.fill_between(index_acc,numpy.percentile(ymodel,95,axis=1),
                 numpy.percentile(ymodel,5,axis=1),color=modelClr[i],alpha=0.2)
        # Attributes
        if legendText is not None:
            ax.legend(legendText, loc="upper left", bbox_to_anchor=(1,1))
        if titleText is not None:
            ax.set_title(titleText,{'fontsize':18})
        plt.gca().xaxis.set_major_locator(mdates.DayLocator())
        plt.gca().xaxis.set_major_formatter(matplotlib.dates.DateFormatter('%d-%m-%Y'))
        plt.setp(plt.gca().xaxis.get_majorticklabels(),
            'rotation', 90)
        ax.set_xlim( index_acc[self.extraTime-3], pd.to_datetime(index_acc[-1]+ datetime.timedelta(days=1)))
        ax.set_ylabel('number of patients')
        # Hide the right and top spines
        ax.spines['right'].set_visible(False)
        ax.spines['top'].set_visible(False)
        # Only show ticks on the left and bottom spines
        ax.yaxis.set_ticks_position('left')
        ax.xaxis.set_ticks_position('bottom')
        # enable the grid
        plt.grid(True)
        # To specify the number of ticks on both or any single axes
        ax.xaxis.set_major_locator(plt.MaxNLocator(5))
        ax.yaxis.set_major_locator(plt.MaxNLocator(4))
        if filename is not None:
            plt.savefig(filename,dpi=600,bbox_inches='tight')
        if getfig:
            return fig, ax
        else:
            plt.show()

    def passInitial(self):
        self.initE = numpy.reshape(numpy.mean(self.E[:,-1,:],axis=1),[self.Nc.shape[0],1])
        self.initI = numpy.reshape(numpy.mean(self.I[:,-1,:],axis=1),[self.Nc.shape[0],1])
        self.initA = numpy.reshape(numpy.mean(self.A[:,-1,:],axis=1),[self.Nc.shape[0],1])
        self.initM = numpy.reshape(numpy.mean(self.M[:,-1,:],axis=1),[self.Nc.shape[0],1])
        self.initC = numpy.reshape(numpy.mean(self.C[:,-1,:],axis=1),[self.Nc.shape[0],1])
        self.initCicurec = numpy.reshape(numpy.mean(self.Cicurec[:,-1,:],axis=1),[self.Nc.shape[0],1])
        self.initICU = numpy.reshape(numpy.mean(self.ICU[:,-1,:],axis=1),[self.Nc.shape[0],1])
        self.initR = numpy.reshape(numpy.mean(self.R[:,-1,:],axis=1),[self.Nc.shape[0],1])
        self.initD = numpy.reshape(numpy.mean(self.D[:,-1,:],axis=1),[self.Nc.shape[0],1])
        self.initSQ = numpy.reshape(numpy.mean(self.SQ[:,-1,:],axis=1),[self.Nc.shape[0],1])
        self.initEQ = numpy.reshape(numpy.mean(self.EQ[:,-1,:],axis=1),[self.Nc.shape[0],1])
        self.initIQ = numpy.reshape(numpy.mean(self.IQ[:,-1,:],axis=1),[self.Nc.shape[0],1])
        self.initAQ = numpy.reshape(numpy.mean(self.AQ[:,-1,:],axis=1),[self.Nc.shape[0],1])
        self.initMQ = numpy.reshape(numpy.mean(self.MQ[:,-1,:],axis=1),[self.Nc.shape[0],1])
        self.initRQ = numpy.reshape(numpy.mean(self.RQ[:,-1,:],axis=1),[self.Nc.shape[0],1])
        return self

    def constructHorizon(self,thetas,parNames,policy_period):
        # from length of theta list and number of parameters, length of horizon can be calculated
        N = int(len(thetas)/len(parNames))
        # Time
        t = []
        for i in range(N-1):
            t.append(policy_period*(i+1))
        checkpoints = {'t': t}
        # Initialise empty list for every control handle
        for i in range(len(parNames)):
            checkpoints.update({parNames[i] : []})
        # Append to list
        for i in range(len(parNames)):
            if parNames[i] == 'Nc':
                for j in range(0,N):
                    if j == 0:
                        setattr(self, parNames[i],numpy.array([thetas[i*N+j]]))
                    else:
                        checkpoints[parNames[i]].append(numpy.array([thetas[i*N + j]]))
            else:
                for j in range(0,N):
                    if j == 0:
                        setattr(self, parNames[i],numpy.array([thetas[i*N+j]]))
                    else:
                        checkpoints[parNames[i]].append(numpy.array([thetas[i*N + j]]))
        return(checkpoints)

    def constructHorizonRealTimeMPC(self,thetas,parNames,policy_period):
        # from length of theta list and number of parameters, length of horizon can be calculated
        N = int(len(thetas)/len(parNames))
        # Time
        t = []
        for i in range(N):
            t.append(policy_period*i)
        checkpoints = {'t': t}
        # Initialise empty list for every control handle
        for i in range(len(parNames)):
            checkpoints.update({parNames[i] : []})
        # Append to list
        for i in range(len(parNames)):
            if parNames[i] == 'Nc':
                # There is a bug here, parNames[i] is 'Nc' but somehow the if doesn't end up here
                for j in range(0,N):
                    checkpoints[parNames[i]].append(numpy.array([thetas[i*N + j]]))
            else:
                for j in range(0,N):
                    checkpoints[parNames[i]].append(numpy.array([thetas[i*N + j]]))
        return(checkpoints)

    def calcMPCsse(self,thetas,parNames,setpoints,positions,weights,policy_period,P):
        # ------------------------------------------------------
        # Building the prediction horizon checkpoints dictionary
        # ------------------------------------------------------

        # from length of theta list and number of parameters, length of horizon can be calculated
        N = int(len(thetas)/len(parNames))

        # Build prediction horizon
        thetas_lst=[]
        for i in range(len(parNames)):
            for j in range(0,N):
                thetas_lst.append(thetas[i*N + j])
            for k in range(P-N):
                thetas_lst.append(thetas[i*N + j])
        chk = self.constructHorizon(thetas_lst,parNames,policy_period)

        # ------------------
        # Perform simulation
        # ------------------

        # Set correct simtime
        T = chk['t'][-1] + policy_period
        # run simulation
        self.reset()
        self.sim(T,checkpoints=chk)
        # tuple the results, this is necessary to use the positions index
        out = (self.sumS,self.sumE,self.sumI,self.sumA,self.sumM,self.sumCtot,self.sumICU,self.sumR,self.sumD,self.sumSQ,self.sumEQ,self.sumAQ,self.sumMQ,self.sumRQ)

        # ---------------
        # Calculate error
        # ---------------
        error = 0
        ymodel =[]
        for i in range(len(setpoints)):
            som = 0
            for j in positions[i]:
                som = som + numpy.mean(out[j],axis=1).reshape(numpy.mean(out[j],axis=1).size,1)
            ymodel.append(som.reshape(som.size,1))
            # calculate error
        for i in range(len(ymodel)):
            error = error + weights[i]*(ymodel[i]-setpoints[i])**2
        SSE = sum(error)[0]
        return(SSE)

    def optimizePolicy(self,parNames,bounds,setpoints,positions,weights,policy_period=7,N=6,P=12,disp=True,polish=True,maxiter=100,popsize=20):
        # -------------------------------
        # Run a series of checks on input
        # -------------------------------
        # Check if parNames, bounds, setpoints and positions are lists
        if type(parNames) is not list or type(bounds) is not list or type(setpoints) is not list or type(positions) is not list:
            raise Exception('Datatype of arguments parNames, bounds, setpoints and positions must be lists. Lists are made by wrapping whatever datatype in square brackets [].')
        # Check that length of parNames is equal to the length of bounds
        if len(parNames) is not len(bounds):
            raise Exception('The number of controlled parameters must match the number of bounds given to function MPCoptimize.')
        # Check that length of setpoints is equal to length of positions
        if len(setpoints) is not len(positions):
            raise Exception('The number of output positions must match the number of setpoints names given to function MPCoptimize.')
        # Check that all parNames are actual model parameters
        possibleNames = ['beta', 'sigma', 'Nc', 'zeta', 'a', 'm', 'h', 'c','mi','da','dm','dc','dmi','dICU','dICUrec','dmirec','dhospital','m0','maxICU','totalTests',
                        'psi_FP','psi_PP','dq']
        i = 0
        for param in parNames:
            # For params that don't have given checkpoint values (or bad value given),
            # set their checkpoint values to the value they have now for all checkpoints.
            if param not in possibleNames:
                raise Exception('The parametername provided by user in position {} of argument parNames is not an actual model parameter. Please check its spelling.'.format(i))
            i = i + 1

        # ----------------------------------------------------------------------------------------
        # Convert bounds vector to an appropriate format for scipy.optimize.differential_evolution
        # ----------------------------------------------------------------------------------------
        scipy_bounds=[]
        for i in range(len(parNames)):
            for j in range(N):
                scipy_bounds.append((bounds[i][0],bounds[i][1]))

        # ---------------------
        # Run genetic algorithm
        # ---------------------
        #optim_out = scipy.optimize.differential_evolution(self.calcMPCsse, scipy_bounds, args=(parNames,setpoints,positions,weights,policy_period,P),disp=disp,polish=polish,workers=-1,maxiter=maxiter, popsize=popsize,tol=1e-18)
        #theta_hat = optim_out.x
        p_hat, obj_fun_val, pars_final_swarm, obj_fun_val_final_swarm = pso.pso(self.calcMPCsse, scipy_bounds, args=(parNames,setpoints,positions,weights,policy_period,P), swarmsize=popsize, maxiter=maxiter,
                                                                                    processes=multiprocessing.cpu_count(),minfunc=1e-9, minstep=1e-9,debug=True, particle_output=True)
        theta_hat = p_hat
        # ---------------------------------------------
        # Assign optimal policy to SEIRSAgeModel object
        # ---------------------------------------------
        self.optimalPolicy = theta_hat
        return(theta_hat)

    def plotOptimalPolicy(self,parNames,setpoints,policy_period,asymptomatic=False,mild=False,filename=None,getfig=False):
        # Construct checkpoints dictionary using the optimalPolicy list
        # Mind that constructHorizon also sets self.Parameters to the first optimal value of every control handle
        # This is done because the first checkpoint cannot be at time 0.
        checkpoints=self.constructHorizon(self.optimalPolicy,parNames,policy_period)
        # First run the simulation
        self.reset()
        self.sim(T=len(checkpoints['t'])*checkpoints['t'][0],checkpoints=checkpoints)

        # Then perform plot
        fig, ax = plt.subplots()
        if asymptomatic is not False:
            ax.plot(self.tseries,numpy.mean(self.sumA,axis=1),color=blue)
            ax.fill_between(self.tseries, numpy.percentile(self.sumA,90,axis=1), numpy.percentile(self.sumA,10,axis=1),color=blue,alpha=0.2)
        if mild is not False:
            ax.plot(self.tseries,numpy.mean(self.sumM,axis=1),color=green)
            ax.fill_between(self.tseries, numpy.percentile(self.sumM,90,axis=1), numpy.percentile(self.sumM,10,axis=1),color=green,alpha=0.2)
        H = self.sumCtot + self.sumICU
        ax.plot(self.tseries,numpy.mean(H,axis=1),color=orange)
        ax.fill_between(self.tseries, numpy.percentile(H,90,axis=1), numpy.percentile(H,10,axis=1),color=orange,alpha=0.2)
        icu = self.sumMi + self.sumICU
        ax.plot(self.tseries,numpy.mean(icu,axis=1),color=red)
        ax.fill_between(self.tseries, numpy.percentile(icu,90,axis=1), numpy.percentile(icu,10,axis=1),color=red,alpha=0.2)
        ax.plot(self.tseries,numpy.mean(self.sumD,axis=1),color=black)
        ax.fill_between(self.tseries, numpy.percentile(self.sumD,90,axis=1), numpy.percentile(self.sumD,10,axis=1),color=black,alpha=0.2)
        if mild is not False and asymptomatic is not False:
            legend_labels = ('asymptomatic','mild','hospitalised','ICU','dead')
        elif mild is not False and asymptomatic is False:
            legend_labels = ('mild','hospitalised','ICU','dead')
        elif mild is False and asymptomatic is not False:
            legend_labels = ('asymptomatic','hospitalised','ICU','dead')
        elif mild is False and asymptomatic is False:
            legend_labels = ('hospitalised','ICU','dead')
        ax.legend(legend_labels, loc="upper left", bbox_to_anchor=(1,1))
        ax.set_xlabel('days')
        ax.set_ylabel('number of patients')
        # Hide the right and top spines
        ax.spines['right'].set_visible(False)
        ax.spines['top'].set_visible(False)
        # Only show ticks on the left and bottom spines
        ax.yaxis.set_ticks_position('left')
        ax.xaxis.set_ticks_position('bottom')
        # enable the grid
        plt.grid(True)
        # To specify the number of ticks on both or any single axes
        ax.xaxis.set_major_locator(plt.MaxNLocator(5))
        ax.yaxis.set_major_locator(plt.MaxNLocator(4))
        if filename is not None:
            plt.savefig(filename,dpi=600,bbox_inches='tight')
        if getfig:
            return fig, ax
        else:
            plt.show()

    def mergeDict(self,T,dict1, dict2):
        # length of dict1 is needed later on
        orig_len = len(dict1['t'])
        merged = {}
        # add latest simulation time to dict2
        end = T
        #end = dict1['t'][-1]
        for i in range(len(dict2['t'])):
            dict2['t'][i] = dict2['t'][i]+end
        # merge dictionaries by updating
        temp = {**dict2, **dict1}
        # loop over all key-value pairs
        for key,value in temp.items():
            if key in dict1 and key in dict2:
                for i in range(len(dict2[key])):
                    value.append(dict2[key][i])
                merged[key] = value
            elif key in dict1 and not key in dict2:
                if key != 'Nc':
                    for i in range(len(dict2['t'])):
                        dict1[key].append(getattr(self,key))
                    merged[key] = dict1[key]
                else:
                    for i in range(len(dict2['t'])):
                        dict1[key].append(getattr(self,key))
                    merged[key] = dict1[key]
            elif key in dict2 and not key in dict1:
                if key != 'Nc':
                    for i in range(orig_len):
                        dict2[key].insert(0,getattr(self,key))
                    merged[key] = dict2[key]
                else:
                    for i in range(orig_len):
                        dict2[key].insert(0,getattr(self,key))
                    merged[key] = dict2[key]
        return(merged)

    def realTimeScenario(self,startDate,data,positions,pastPolicy,futurePolicy=None,trace=None,T_extra=14,dataMkr=['o','v','s','*','^'],
                                modelClr=['green','orange','red','black','blue'],legendText=None,titleText=None,filename=None,getfig=False):

        # Initialize a vector of dates starting on the user provided startDate and of length data
        # Calculate length of data to obtain an initial simulation time
        t_data = pd.date_range(startDate, freq='D', periods=data[0].size)
        T = len(t_data) + self.extraTime - 1 + int(T_extra) # number of datapoints

        # make a deepcopy --> if you modify a python dictionary in a function it will be modified globally
        dict1_orig = copy.deepcopy(pastPolicy)
        dict2_orig = copy.deepcopy(futurePolicy)

        # add estimated extraTime to past policy vector
        for i in range(len(dict1_orig['t'])):
            dict1_orig['t'][i] = dict1_orig['t'][i] + self.extraTime 

        # Create a merged dictionary accounting for estimated 'extraTime'
        if futurePolicy is not None:
            chk = self.mergeDict((T-int(T_extra)-1),dict1_orig,dict2_orig)
            T = chk['t'][-1]+int(T_extra)
        else:
            chk = pastPolicy
        # ------------------
        # Prepare simulation
        # ------------------
        # reset all numX
        self.reset()

        # ------------------
        # Perform simulation
        # ------------------
        self.sim(T,checkpoints=chk,trace=trace)
        # tuple the results, this is necessary to use the positions index
        out = (self.sumS,self.sumE,self.sumI,self.sumA,self.sumM,self.sumCtot,self.sumICU,self.sumR,self.sumD,self.sumSQ,self.sumEQ,self.sumAQ,self.sumMQ,self.sumRQ,self.sumH_in,self.sumH_out)
        
        # -----------
        # Plot result
        # -----------
        # Create shifted index vector using self.extraTime
        t_acc = pd.date_range(startDate,freq='D',periods=T+1)-datetime.timedelta(days=self.extraTime+1)
        # Plot figure
        fig, ax = plt.subplots()
        # Plot data
        for i in range(len(data)):
            ax.scatter(t_data,data[i],color="black",marker=dataMkr[i])
        # Plot model prediction
        for i in range(len(data)):
            ymodel = 0
            for j in positions[i]:
                ymodel = ymodel + out[j]
            ax.plot(t_acc,numpy.mean(ymodel,axis=1),'--',color=modelClr[i])
            ax.fill_between(t_acc,numpy.percentile(ymodel,95,axis=1),
                 numpy.percentile(ymodel,5,axis=1),color=modelClr[i],alpha=0.3)
        # Attributes
        if legendText is not None:
            ax.legend(legendText, loc="upper left", bbox_to_anchor=(1,1))
        if titleText is not None:
            ax.set_title(titleText,{'fontsize':18})
        plt.gca().xaxis.set_major_locator(mdates.DayLocator())
        plt.gca().xaxis.set_major_formatter(matplotlib.dates.DateFormatter('%d-%m-%Y'))
        plt.setp(plt.gca().xaxis.get_majorticklabels(),
            'rotation', 90)
        ax.set_xlim( t_acc[self.extraTime-3], pd.to_datetime(t_acc[-1]))
        ax.set_ylabel('number of patients')
        # Hide the right and top spines
        ax.spines['right'].set_visible(False)
        ax.spines['top'].set_visible(False)
        # Only show ticks on the left and bottom spines
        ax.yaxis.set_ticks_position('left')
        ax.xaxis.set_ticks_position('bottom')
        # enable the grid
        plt.grid(True)
        # To specify the number of ticks on both or any single axes
        ax.xaxis.set_major_locator(plt.MaxNLocator(5))
        ax.yaxis.set_major_locator(plt.MaxNLocator(4))
        if filename is not None:
            plt.savefig(filename,dpi=600,bbox_inches='tight')
        if getfig:
            return fig, ax
        else:
            plt.show()

    def realTimeMPC(self,startDate,data,positions,pastPolicy,parNames,bounds,setpoints,weights,
                        policy_period=7,N=6,P=12,disp=True,polish=True,maxiter=100,popsize=20,
                        dataMkr=['o','v','s','*','^'],modelClr=['green','orange','red','black','blue'],legendText=None,titleText=None,filename=None,getfig=False):

        # -------------------------------------------------------
        # Step 1: Run simulation untill the end of the dataseries
        # -------------------------------------------------------
        # Initialize a vector of dates starting on the user provided startDate and of length data
        t_data = pd.date_range(startDate, freq='D', periods=data[0].size)
        # Calculate length of data to obtain an initial simulation time
        T = len(t_data) + self.extraTime - 1 # number of datapoints
        # make a deepcopy of pastPolicy
        dict1_orig = copy.deepcopy(pastPolicy)
        # add estimated extraTime to past policy vector
        for i in range(len(dict1_orig['t'])):
            dict1_orig['t'][i] = dict1_orig['t'][i] + self.extraTime - 1
        # reset all numX
        self.reset()
        # run simulation
        self.sim(T,checkpoints=dict1_orig)
        # tuple the results, this is necessary to use the positions index
        out = (self.sumS,self.sumE,self.sumI,self.sumA,self.sumM,self.sumCtot,self.sumMi,self.sumICU,self.sumR,self.sumD,self.sumSQ,self.sumEQ,self.sumAQ,self.sumMQ,self.sumRQ)

        # ----------------------------------------------------------------------
        # Step 2: Pass population pools to MPC optimiser, save initial condition
        # ----------------------------------------------------------------------
        # Assign self.initX to local variable initX
        initE = self.initE
        initA = self.initA
        initM = self.initM
        initC = self.initC
        initCicurec = self.initCicurec
        initICU = self.initICU
        initR = self.initR
        initD = self.initD
        initSQ = self.initSQ
        initEQ = self.initEQ
        initAQ = self.initAQ
        initMQ = self.initMQ
        initRQ = self.initRQ
        self.passInitial()

        # ---------------------------
        # Step 3: Optimize controller
        # ---------------------------
        self.optimizePolicy(parNames,bounds,setpoints,positions,weights,policy_period,N,P,disp,polish,maxiter,popsize)
        # Write a different constructHorizon function because this does not work very well
        dict2_orig=self.constructHorizonRealTimeMPC(self.optimalPolicy,parNames,policy_period)

        # ---------------------------
        # Step 4: Merge dictionaries
        # ---------------------------
        chk = self.mergeDict((T-1),dict1_orig,dict2_orig)

        # -------------------------------
        # Step 5: Reset initial condition
        # -------------------------------
        # Assign local variable initX back to self.initX
        self.initE = initE
        self.initA = initA
        self.initM = initM
        self.initC = initC
        self.initCicurec = initCicurec
        self.initCmirec = initCmirec
        self.initMi = initMi
        self.initICU = initICU
        self.initR = initR
        self.initD = initD
        self.initSQ = initSQ
        self.initEQ = initEQ
        self.initAQ = initAQ
        self.initMQ = initMQ
        self.initRQ = initRQ

        # ----------------------
        # Step 6: Simulate model
        # ----------------------
        self.reset()
        T = chk['t'][-1]+int(policy_period)
        self.sim(T,checkpoints=chk)
        # tuple the results, this is necessary to use the positions index
        out = (self.sumS,self.sumE,self.sumA,self.sumM,self.sumCtot,self.sumMi,self.sumICU,self.sumR,self.sumD,self.sumSQ,self.sumEQ,self.sumAQ,self.sumMQ,self.sumRQ)

        # -------------------
        # Step 7: Plot result
        # -------------------
        # Create shifted index vector using self.extraTime
        t_acc = pd.date_range(startDate,freq='D',periods=T+1)-datetime.timedelta(days=self.extraTime-1)
        # Plot figure
        fig, ax = plt.subplots()
        # Plot data
        for i in range(len(data)):
            ax.scatter(t_data,data[i],color="black",marker=dataMkr[i])
        # Plot model prediction
        for i in range(len(data)):
            ymodel = 0
            for j in positions[i]:
                ymodel = ymodel + out[j]
            ax.plot(t_acc,numpy.mean(ymodel,axis=1),'--',color=modelClr[i])
            ax.fill_between(t_acc,numpy.percentile(ymodel,95,axis=1),
                 numpy.percentile(ymodel,5,axis=1),color=modelClr[i],alpha=0.2)
        # Attributes
        if legendText is not None:
            ax.legend(legendText, loc="upper left", bbox_to_anchor=(1,1))
        if titleText is not None:
            ax.set_title(titleText,{'fontsize':18})
        plt.gca().xaxis.set_major_locator(mdates.DayLocator())
        plt.gca().xaxis.set_major_formatter(matplotlib.dates.DateFormatter('%d-%m-%Y'))
        plt.setp(plt.gca().xaxis.get_majorticklabels(),
            'rotation', 90)
        ax.set_xlim( t_acc[self.extraTime-3], pd.to_datetime(t_acc[-1]))
        ax.set_ylabel('number of patients')
        # Hide the right and top spines
        ax.spines['right'].set_visible(False)
        ax.spines['top'].set_visible(False)
        # Only show ticks on the left and bottom spines
        ax.yaxis.set_ticks_position('left')
        ax.xaxis.set_ticks_position('bottom')
        # enable the grid
        plt.grid(True)
        # To specify the number of ticks on both or any single axes
        ax.xaxis.set_major_locator(plt.MaxNLocator(5))
        ax.yaxis.set_major_locator(plt.MaxNLocator(4))
        if filename is not None:
            plt.savefig(filename,dpi=600,bbox_inches='tight')
        if getfig:
            return fig, ax
        else:
<<<<<<< HEAD
            plt.show()
=======
            plt.show()

#%%%%%%%%%%%%%%%%%%%%%%%%%%%%%%%%%%%%%%%%
#%%%%%%%%%%%%%%%%%%%%%%%%%%%%%%%%%%%%%%%%

class SEIRSNetworkModel():
    """
    A class to simulate the SEIRS Stochastic Network Model
    =====================================================
    Params: G       Network adjacency matrix (numpy array) or Networkx graph object.
    EXTEND LIST
    """
    def __init__(self, G, beta, sigma, omega, initN,zeta=0, p=0,a=0, m=0, h=0, c=0, mi = 0, da=0, dm=0, dc=0, dmi=0, dICU=0, dICUrec=0, dmirec=0,dhospital=0, m0=0,
                    maxICU=0,theta_S=0, theta_E=0, theta_I=0, theta_A=0, theta_M=0, theta_R=0, phi_S=0, phi_E=0, phi_I=0, phi_A=0, phi_M = 0, phi_R=0,psi_FP=0, psi_PP=0,dq=0,initE=1, initI = 0, initA=0,
                    initM=0, initC=0, initCmirec=0, initCicurec=0, initMi = 0, initICU = 0, initR=0, initD=0,initSQ=0, initEQ=0, initIQ=0, initAQ=0, initMQ=0, initRQ=0,
                    monteCarlo=False,repeats=1,node_groups=None):


        #~~~~~~~~~~~~~~~~~~~~~~~~
        # Setup Adjacency matrix:
        #~~~~~~~~~~~~~~~~~~~~~~~~
        self.update_G(G)

        #~~~~~~~~~~~~~~~~~~~~~~~~~~~
        # Initiate Model Parameters:
        #~~~~~~~~~~~~~~~~~~~~~~~~~~~
        self.beta   = numpy.array(beta).reshape((self.numNodes, 1))  if isinstance(beta, (list, numpy.ndarray)) else numpy.full(fill_value=beta, shape=(self.numNodes,1))
        self.omega  = numpy.array(sigma).reshape((self.numNodes, 1))  if isinstance(omega, (list, numpy.ndarray)) else numpy.full(fill_value=omega, shape=(self.numNodes,1))
        self.zeta     = numpy.array(zeta).reshape((self.numNodes, 1))    if isinstance(zeta, (list, numpy.ndarray)) else numpy.full(fill_value=zeta, shape=(self.numNodes,1))
        self.p      = numpy.array(p).reshape((self.numNodes, 1))     if isinstance(p, (list, numpy.ndarray)) else numpy.full(fill_value=p, shape=(self.numNodes,1))
        self.a  = numpy.array(a).reshape((self.numNodes, 1)) if isinstance(a, (list, numpy.ndarray)) else numpy.full(fill_value=a, shape=(self.numNodes,1))
        self.m  = numpy.array(m).reshape((self.numNodes, 1)) if isinstance(m, (list, numpy.ndarray)) else numpy.full(fill_value=m, shape=(self.numNodes,1))
        self.h  = numpy.array(h).reshape((self.numNodes, 1)) if isinstance(h, (list, numpy.ndarray)) else numpy.full(fill_value=h, shape=(self.numNodes,1))
        self.c  = numpy.array(c).reshape((self.numNodes, 1)) if isinstance(c, (list, numpy.ndarray)) else numpy.full(fill_value=c, shape=(self.numNodes,1))
        self.mi  = numpy.array(mi).reshape((self.numNodes, 1)) if isinstance(mi, (list, numpy.ndarray)) else numpy.full(fill_value=mi, shape=(self.numNodes,1))
        self.da  = numpy.array(da).reshape((self.numNodes, 1)) if isinstance(da, (list, numpy.ndarray)) else numpy.full(fill_value=da, shape=(self.numNodes,1))
        self.dm  = numpy.array(dm).reshape((self.numNodes, 1)) if isinstance(dm, (list, numpy.ndarray)) else numpy.full(fill_value=dm, shape=(self.numNodes,1))
        self.dc  = numpy.array(dc).reshape((self.numNodes, 1)) if isinstance(dc, (list, numpy.ndarray)) else numpy.full(fill_value=dc, shape=(self.numNodes,1))
        self.dmi  = numpy.array(dmi).reshape((self.numNodes, 1)) if isinstance(dmi, (list, numpy.ndarray)) else numpy.full(fill_value=dmi, shape=(self.numNodes,1))
        self.dICU  = numpy.array(dICU).reshape((self.numNodes, 1)) if isinstance(dICU, (list, numpy.ndarray)) else numpy.full(fill_value=dICU, shape=(self.numNodes,1))
        self.dICUrec  = numpy.array(dICUrec).reshape((self.numNodes, 1)) if isinstance(dICUrec, (list, numpy.ndarray)) else numpy.full(fill_value=dICUrec, shape=(self.numNodes,1))
        self.dmirec  = numpy.array(dmirec).reshape((self.numNodes, 1)) if isinstance(dmirec, (list, numpy.ndarray)) else numpy.full(fill_value=dmirec, shape=(self.numNodes,1))
        self.dhospital  = numpy.array(dhospital).reshape((self.numNodes, 1)) if isinstance(dhospital, (list, numpy.ndarray)) else numpy.full(fill_value=dhospital, shape=(self.numNodes,1))
        self.m0  = numpy.array(m0).reshape((self.numNodes, 1)) if isinstance(m0, (list, numpy.ndarray)) else numpy.full(fill_value=m0, shape=(self.numNodes,1))
        self.maxICU  = numpy.array(maxICU).reshape((self.numNodes, 1)) if isinstance(maxICU, (list, numpy.ndarray)) else numpy.full(fill_value=maxICU, shape=(self.numNodes,1))
        self.theta_S  = numpy.array(theta_S).reshape((self.numNodes, 1)) if isinstance(theta_S, (list, numpy.ndarray)) else numpy.full(fill_value=theta_S, shape=(self.numNodes,1))
        self.theta_E  = numpy.array(theta_E).reshape((self.numNodes, 1)) if isinstance(theta_E, (list, numpy.ndarray)) else numpy.full(fill_value=theta_E, shape=(self.numNodes,1))
        self.theta_I  = numpy.array(theta_I).reshape((self.numNodes, 1)) if isinstance(theta_I, (list, numpy.ndarray)) else numpy.full(fill_value=theta_I, shape=(self.numNodes,1))
        self.theta_A  = numpy.array(theta_A).reshape((self.numNodes, 1)) if isinstance(theta_A, (list, numpy.ndarray)) else numpy.full(fill_value=theta_A, shape=(self.numNodes,1))
        self.theta_M  = numpy.array(theta_M).reshape((self.numNodes, 1)) if isinstance(theta_M, (list, numpy.ndarray)) else numpy.full(fill_value=theta_M, shape=(self.numNodes,1))
        self.theta_R  = numpy.array(theta_R).reshape((self.numNodes, 1)) if isinstance(theta_R, (list, numpy.ndarray)) else numpy.full(fill_value=theta_R, shape=(self.numNodes,1))
        self.phi_S  = numpy.array(phi_S).reshape((self.numNodes, 1)) if isinstance(phi_S, (list, numpy.ndarray)) else numpy.full(fill_value=phi_S, shape=(self.numNodes,1))
        self.phi_E  = numpy.array(phi_E).reshape((self.numNodes, 1)) if isinstance(phi_E, (list, numpy.ndarray)) else numpy.full(fill_value=phi_E, shape=(self.numNodes,1))
        self.phi_I  = numpy.array(phi_I).reshape((self.numNodes, 1)) if isinstance(phi_I, (list, numpy.ndarray)) else numpy.full(fill_value=phi_I, shape=(self.numNodes,1))
        self.phi_A  = numpy.array(phi_A).reshape((self.numNodes, 1)) if isinstance(phi_A, (list, numpy.ndarray)) else numpy.full(fill_value=phi_A, shape=(self.numNodes,1))
        self.phi_M  = numpy.array(phi_M).reshape((self.numNodes, 1)) if isinstance(phi_M, (list, numpy.ndarray)) else numpy.full(fill_value=phi_M, shape=(self.numNodes,1))
        self.phi_R  = numpy.array(phi_R).reshape((self.numNodes, 1)) if isinstance(phi_R, (list, numpy.ndarray)) else numpy.full(fill_value=phi_R, shape=(self.numNodes,1))
        self.psi_FP  = numpy.array(psi_FP).reshape((self.numNodes, 1)) if isinstance(psi_FP, (list, numpy.ndarray)) else numpy.full(fill_value=psi_FP, shape=(self.numNodes,1))
        self.psi_PP  = numpy.array(psi_PP).reshape((self.numNodes, 1)) if isinstance(psi_PP, (list, numpy.ndarray)) else numpy.full(fill_value=psi_PP, shape=(self.numNodes,1))
        self.dq  = numpy.array(dq).reshape((self.numNodes, 1)) if isinstance(dq, (list, numpy.ndarray)) else numpy.full(fill_value=dq, shape=(self.numNodes,1))

        # monte-carlo sampling is an attribute of the model
        self.monteCarlo = monteCarlo
        # node-groups should also ben an attribute of the model
        self.node_groups = node_groups
        # initN is used to extrapolate results to given population
        self.initN = initN
        # number of repeats
        self.repeats = repeats

        if self.monteCarlo is True:
            self.sigma = numpy.full(fill_value=self.sampleFromDistribution('../data/incubation.csv',self.numNodes).reshape((self.numNodes, 1)), shape=(self.numNodes,1))
        else:
            self.sigma  = numpy.array(sigma).reshape((self.numNodes, 1)) if isinstance(sigma, (list, numpy.ndarray)) else numpy.full(fill_value=sigma, shape=(self.numNodes,1))

        #~~~~~~~~~~~~~~~~~~~~~~~~~~~~~~~~~~~~~~~~
        # Each node can undergo up to 4 transitions (sans vitality/re-susceptibility returns to S state),
        # so there are ~numNodes*4 events/timesteps expected; initialize numNodes*5 timestep slots to start
        # (will be expanded during run if needed)
        self.tseries = numpy.zeros(5*self.numNodes)
        self.N      = numpy.zeros(5*self.numNodes)
        self.numS   = numpy.zeros(5*self.numNodes)
        self.numE   = numpy.zeros(5*self.numNodes)
        self.numI   = numpy.zeros(5*self.numNodes)
        self.numA   = numpy.zeros(5*self.numNodes)
        self.numM   = numpy.zeros(5*self.numNodes)
        self.numC   = numpy.zeros(5*self.numNodes)
        self.numCmirec   = numpy.zeros(5*self.numNodes)
        self.numCicurec   = numpy.zeros(5*self.numNodes)
        self.numMi   = numpy.zeros(5*self.numNodes)
        self.numICU   = numpy.zeros(5*self.numNodes)
        self.numR   = numpy.zeros(5*self.numNodes)
        self.numD   = numpy.zeros(5*self.numNodes)
        self.numSQ   = numpy.zeros(5*self.numNodes)
        self.numEQ   = numpy.zeros(5*self.numNodes)
        self.numIQ   = numpy.zeros(5*self.numNodes)
        self.numAQ   = numpy.zeros(5*self.numNodes)
        self.numMQ   = numpy.zeros(5*self.numNodes)
        self.numRQ   = numpy.zeros(5*self.numNodes)

        #~~~~~~~~~~~~~~~~~~~~~~~~~~~~~~~~~~~~~~~~
        # Initialize Timekeeping:
        #~~~~~~~~~~~~~~~~~~~~~~~~~~~~~~~~~~~~~~~~
        self.t      = 0
        self.tmax   = 0 # will be set when run() is called
        self.tidx   = 0
        self.tseries[0] = 0

        # ~~~~~~~~~~~~~~~~~~~~~~~~~~~~~~~~~~~~~~~~~~~~~~~~~~~~~~~~~~~~~~~~~~~~~~~~~
        # initial condition must be an attribute of class: WAS NOT ADDED ORIGINALLY
        # ~~~~~~~~~~~~~~~~~~~~~~~~~~~~~~~~~~~~~~~~~~~~~~~~~~~~~~~~~~~~~~~~~~~~~~~~~
        self.initE = initE
        self.initI = initI
        self.initA = initA
        self.initM = initM
        self.initC = initC
        self.initCmirec = initCmirec
        self.initCicurec = initCicurec
        self.initMi = initMi
        self.initICU = initICU
        self.initR = initR
        self.initD = initD
        self.initSQ = initSQ
        self.initEQ = initEQ
        self.initIQ = initIQ
        self.initAQ = initAQ
        self.initMQ = initMQ
        self.initRQ = initRQ

        #~~~~~~~~~~~~~~~~~~~~~~~~~~~~~~~~~~~~~~~~~~~~~~~~~~~
        # Initialize Counts of inidividuals with each state:
        #~~~~~~~~~~~~~~~~~~~~~~~~~~~~~~~~~~~~~~~~~~~~~~~~~~~

        self.numE[0] = int(initE)
        self.numI[0] = int(initI)
        self.numA[0] = int(initA)
        self.numM[0] = int(initM)
        self.numC[0] = int(initC)
        self.numCmirec[0] = int(initCmirec)
        self.numCicurec[0] = int(initCicurec)
        self.numMi[0] = int(initMi)
        self.numICU[0] = int(initICU)
        self.numR[0] = int(initR)
        self.numD[0] = int(initD)
        self.numSQ[0] = int(initSQ)
        self.numEQ[0] = int(initEQ)
        self.numIQ[0] = int(initIQ)
        self.numAQ[0] = int(initAQ)
        self.numMQ[0] = int(initMQ)
        self.numRQ[0] = int(initRQ)

        self.numS[0] = self.numNodes - self.numE[0] - self.numI[0]  - self.numA[0] - self.numM[0] - self.numC[0] - self.numCmirec[0] - self.numCicurec[0] - self.numMi[0] - self.numICU[0] - self.numSQ[0] - self.numEQ[0] - self.numIQ[0]  - self.numAQ[0] - self.numMQ[0]- self.numRQ[0]- self.numR[0] - self.numD[0]
        self.N[0]    = self.numS[0] + self.numE[0] + self.numI[0] + self.numA[0] + self.numM[0] + self.numC[0] + self.numCmirec[0] + self.numCicurec[0]  + self.numSQ[0] + self.numEQ[0] + self.numIQ[0] + self.numAQ[0] + self.numMQ[0] + self.numRQ[0] + self.numR[0]

        #~~~~~~~~~~~~~~~~~~~~~~~~~~~~~~~~~~~~~~~~
        # Node states:
        #~~~~~~~~~~~~~~~~~~~~~~~~~~~~~~~~~~~~~~~~
        self.S      = 1
        self.E      = 2
        self.I      = 3
        self.A      = 4
        self.M      = 5
        self.C      = 6
        self.Cmirec = 7
        self.Cicurec= 8
        self.Mi     = 9
        self.ICU    = 10
        self.SQ     = 11
        self.EQ     = 12
        self.IQ     = 13
        self.AQ     = 14
        self.MQ     = 15
        self.RQ     = 16
        self.R      = 17
        self.D      = 18
        self.X = numpy.array([self.S]*int(self.numS[0]) + [self.E]*int(self.numE[0]) + [self.I]*int(self.numI[0]) + [self.A]*int(self.numA[0]) + [self.M]*int(self.numM[0])
        + [self.C]*int(self.numC[0]) + [self.Cmirec]*int(self.numCmirec[0]) + [self.Cicurec]*int(self.numCicurec[0])+ [self.Mi]*int(self.numMi[0])
        + [self.ICU]*int(self.numICU[0]) + [self.SQ]*int(self.numSQ[0]) + [self.EQ]*int(self.numEQ[0]) + [self.IQ]*int(self.numIQ[0])+ [self.AQ]*int(self.numAQ[0])
        + [self.MQ]*int(self.numMQ[0]) + [self.RQ]*int(self.numRQ[0]) + [self.R]*int(self.numR[0]) + [self.D]*int(self.numD[0])).reshape((self.numNodes,1))
        numpy.random.shuffle(self.X)

        self.transitions =  {
                                'StoE': {'currentState':self.S, 'newState':self.E},
                                'EtoI': {'currentState':self.E, 'newState':self.I},
                                'ItoA': {'currentState':self.I, 'newState':self.A},
                                'ItoM': {'currentState':self.I, 'newState':self.M},
                                'MtoC': {'currentState':self.M, 'newState':self.C},
                                'MtoMi': {'currentState':self.M, 'newState':self.Mi},
                                'MtoICU': {'currentState':self.M, 'newState':self.ICU},
                                'AtoR': {'currentState':self.A, 'newState':self.R},
                                'MtoR': {'currentState':self.M, 'newState':self.R},
                                'MitoCmirec': {'currentState':self.Mi, 'newState':self.Cmirec},
                                'ICUtoCicurec': {'currentState':self.ICU, 'newState':self.Cicurec},
                                'ICUtoD': {'currentState':self.ICU, 'newState':self.D},
                                'CtoR': {'currentState':self.C, 'newState':self.R},
                                'CmirectoR': {'currentState':self.Cmirec, 'newState':self.R},
                                'CicurectoR': {'currentState':self.Cicurec, 'newState':self.R},
                                'StoSQ': {'currentState':self.S, 'newState':self.SQ},
                                'ItoIQ': {'currentState':self.I, 'newState':self.IQ},
                                'EtoEQ': {'currentState':self.E, 'newState':self.EQ},
                                'AtoAQ': {'currentState':self.A, 'newState':self.AQ},
                                'MtoMQ': {'currentState':self.M, 'newState':self.MQ},
                                'RtoRQ': {'currentState':self.R, 'newState':self.RQ},
                                'SQtoS': {'currentState':self.SQ, 'newState':self.S},
                                'EQtoIQ': {'currentState':self.EQ, 'newState':self.IQ},
                                'IQtoAQ': {'currentState':self.IQ, 'newState':self.AQ},
                                'IQtoMQ': {'currentState':self.IQ, 'newState':self.MQ},
                                'MQtoC': {'currentState':self.MQ, 'newState':self.C},
                                'MQtoMi': {'currentState':self.MQ, 'newState':self.Mi},
                                'MQtoICU': {'currentState':self.MQ, 'newState':self.ICU},
                                'MQtoR': {'currentState':self.MQ, 'newState':self.R},
                                'AQtoR': {'currentState':self.AQ, 'newState':self.R},
                                'RQtoR': {'currentState':self.AQ, 'newState':self.R},
                                'RtoS': {'currentState':self.R, 'newState':self.S},
                                '_toS': {'currentState':True, 'newState':self.S},
                            }

        #~~~~~~~~~~~~~~~~~~~~~~~~~~~~~~~~~~~~~~~~
        # Initialize node subgroup data series:
        #~~~~~~~~~~~~~~~~~~~~~~~~~~~~~~~~~~~~~~~~
        self.nodeGroupData = None
        if(node_groups):
            self.nodeGroupData = {}
            for groupName, nodeList in node_groups.items():
                self.nodeGroupData[groupName] = {'nodes':   numpy.array(nodeList),
                                                 'mask':    numpy.isin(range(self.numNodes), nodeList).reshape((self.numNodes,1))}
                self.nodeGroupData[groupName]['numS']       = numpy.zeros(5*self.numNodes)
                self.nodeGroupData[groupName]['numE']       = numpy.zeros(5*self.numNodes)
                self.nodeGroupData[groupName]['numI']       = numpy.zeros(5*self.numNodes)
                self.nodeGroupData[groupName]['numA']       = numpy.zeros(5*self.numNodes)
                self.nodeGroupData[groupName]['numM']       = numpy.zeros(5*self.numNodes)
                self.nodeGroupData[groupName]['numC']       = numpy.zeros(5*self.numNodes)
                self.nodeGroupData[groupName]['numCmirec']  = numpy.zeros(5*self.numNodes)
                self.nodeGroupData[groupName]['numCicurec'] = numpy.zeros(5*self.numNodes)
                self.nodeGroupData[groupName]['numMi']      = numpy.zeros(5*self.numNodes)
                self.nodeGroupData[groupName]['numICU']     = numpy.zeros(5*self.numNodes)
                self.nodeGroupData[groupName]['numSQ']       = numpy.zeros(5*self.numNodes)
                self.nodeGroupData[groupName]['numEQ']       = numpy.zeros(5*self.numNodes)
                self.nodeGroupData[groupName]['numIQ']       = numpy.zeros(5*self.numNodes)
                self.nodeGroupData[groupName]['numAQ']       = numpy.zeros(5*self.numNodes)
                self.nodeGroupData[groupName]['numMQ']       = numpy.zeros(5*self.numNodes)
                self.nodeGroupData[groupName]['numRQ']       = numpy.zeros(5*self.numNodes)
                self.nodeGroupData[groupName]['numR']       = numpy.zeros(5*self.numNodes)
                self.nodeGroupData[groupName]['numD']       = numpy.zeros(5*self.numNodes)
                self.nodeGroupData[groupName]['N']          = numpy.zeros(5*self.numNodes)

                self.nodeGroupData[groupName]['numS'][0]    = numpy.count_nonzero(self.nodeGroupData[groupName]['mask']*self.X==self.S)
                self.nodeGroupData[groupName]['numE'][0]    = numpy.count_nonzero(self.nodeGroupData[groupName]['mask']*self.X==self.E)
                self.nodeGroupData[groupName]['numI'][0]    = numpy.count_nonzero(self.nodeGroupData[groupName]['mask']*self.X==self.I)
                self.nodeGroupData[groupName]['numA'][0]    = numpy.count_nonzero(self.nodeGroupData[groupName]['mask']*self.X==self.A)
                self.nodeGroupData[groupName]['numM'][0]    = numpy.count_nonzero(self.nodeGroupData[groupName]['mask']*self.X==self.M)
                self.nodeGroupData[groupName]['numC'][0]    = numpy.count_nonzero(self.nodeGroupData[groupName]['mask']*self.X==self.C)
                self.nodeGroupData[groupName]['numCmirec'][0]    = numpy.count_nonzero(self.nodeGroupData[groupName]['mask']*self.X==self.Cmirec)
                self.nodeGroupData[groupName]['numCicurec'][0]    = numpy.count_nonzero(self.nodeGroupData[groupName]['mask']*self.X==self.Cicurec)
                self.nodeGroupData[groupName]['numMi'][0]    = numpy.count_nonzero(self.nodeGroupData[groupName]['mask']*self.X==self.Mi)
                self.nodeGroupData[groupName]['numICU'][0]    = numpy.count_nonzero(self.nodeGroupData[groupName]['mask']*self.X==self.ICU)
                self.nodeGroupData[groupName]['numSQ'][0]    = numpy.count_nonzero(self.nodeGroupData[groupName]['mask']*self.X==self.SQ)
                self.nodeGroupData[groupName]['numEQ'][0]    = numpy.count_nonzero(self.nodeGroupData[groupName]['mask']*self.X==self.EQ)
                self.nodeGroupData[groupName]['numIQ'][0]    = numpy.count_nonzero(self.nodeGroupData[groupName]['mask']*self.X==self.IQ)
                self.nodeGroupData[groupName]['numAQ'][0]    = numpy.count_nonzero(self.nodeGroupData[groupName]['mask']*self.X==self.AQ)
                self.nodeGroupData[groupName]['numMQ'][0]    = numpy.count_nonzero(self.nodeGroupData[groupName]['mask']*self.X==self.MQ)
                self.nodeGroupData[groupName]['numRQ'][0]    = numpy.count_nonzero(self.nodeGroupData[groupName]['mask']*self.X==self.RQ)
                self.nodeGroupData[groupName]['numR'][0]    = numpy.count_nonzero(self.nodeGroupData[groupName]['mask']*self.X==self.R)
                self.nodeGroupData[groupName]['numD'][0]    = numpy.count_nonzero(self.nodeGroupData[groupName]['mask']*self.X==self.D)
                self.nodeGroupData[groupName]['N'][0]       = self.nodeGroupData[groupName]['numS'][0] + self.nodeGroupData[groupName]['numE'][0] + self.nodeGroupData[groupName]['numI'][0]
                + self.nodeGroupData[groupName]['numA'][0] + self.nodeGroupData[groupName]['numM'][0] + self.nodeGroupData[groupName]['numC'][0] + self.nodeGroupData[groupName]['numCmirec'][0] + self.nodeGroupData[groupName]['numCicurec'][0] + self.nodeGroupData[groupName]['numMi'][0]
                + self.nodeGroupData[groupName]['numICU'][0] + self.nodeGroupData[groupName]['numSQ'][0] + self.nodeGroupData[groupName]['numEQ'][0] + self.nodeGroupData[groupName]['numIQ'][0]
                + self.nodeGroupData[groupName]['numAQ'][0] + self.nodeGroupData[groupName]['numMQ'][0] +  self.nodeGroupData[groupName]['numRQ'][0] + self.nodeGroupData[groupName]['numR'][0]

#^^^^^^^^^^^^^^^^^^^^^^^^^^^^^^^^^^^^^^^^
#^^^^^^^^^^^^^^^^^^^^^^^^^^^^^^^^^^^^^^^^
    def reset(self):
        node_groups = self.node_groups

        # A function which re-initialises the network with the initial conditions
        #~~~~~~~~~~~~~~~~~~~~~~~~~~~~~~~~~~~~~~~~~~~~~~~~~~~~~~~~~~~~~~~~~~~~~~~~

        #~~~~~~~~~~~~~~~~~~~~~~~~~~~~~~~~~~~~~~~~
        # Each node can undergo up to 4 transitions (sans vitality/re-susceptibility returns to S state),
        # so there are ~numNodes*4 events/timesteps expected; initialize numNodes*5 timestep slots to start
        # (will be expanded during run if needed)
        self.tseries = numpy.zeros(5*self.numNodes)
        self.N      = numpy.zeros(5*self.numNodes)
        self.numS   = numpy.zeros(5*self.numNodes)
        self.numE   = numpy.zeros(5*self.numNodes)
        self.numI   = numpy.zeros(5*self.numNodes)
        self.numA   = numpy.zeros(5*self.numNodes)
        self.numM   = numpy.zeros(5*self.numNodes)
        self.numC   = numpy.zeros(5*self.numNodes)
        self.numCmirec   = numpy.zeros(5*self.numNodes)
        self.numCicurec   = numpy.zeros(5*self.numNodes)
        self.numMi   = numpy.zeros(5*self.numNodes)
        self.numICU   = numpy.zeros(5*self.numNodes)
        self.numR   = numpy.zeros(5*self.numNodes)
        self.numD   = numpy.zeros(5*self.numNodes)
        self.numSQ   = numpy.zeros(5*self.numNodes)
        self.numEQ   = numpy.zeros(5*self.numNodes)
        self.numIQ   = numpy.zeros(5*self.numNodes)
        self.numAQ   = numpy.zeros(5*self.numNodes)
        self.numMQ   = numpy.zeros(5*self.numNodes)
        self.numRQ   = numpy.zeros(5*self.numNodes)

        #~~~~~~~~~~~~~~~~~~~~~~~~~~~~~~~~~~~~~~~~
        # Initialize Timekeeping:
        #~~~~~~~~~~~~~~~~~~~~~~~~~~~~~~~~~~~~~~~~
        self.t      = 0
        self.tmax   = 0 # will be set when run() is called
        self.tidx   = 0
        self.tseries[0] = 0

        #~~~~~~~~~~~~~~~~~~~~~~~~~~~~~~~~~~~~~~~~~~~~~~~~~~~
        # Initialize Counts of inidividuals with each state:
        #~~~~~~~~~~~~~~~~~~~~~~~~~~~~~~~~~~~~~~~~~~~~~~~~~~~
        self.numE[0] = int(self.initE)
        self.numI[0] = int(self.initI)
        self.numA[0] = int(self.initA)
        self.numM[0] = int(self.initM)
        self.numC[0] = int(self.initC)
        self.numCmirec[0] = int(self.initCmirec)
        self.numCicurec[0] = int(self.initCicurec)
        self.numMi[0] = int(self.initMi)
        self.numICU[0] = int(self.initICU)
        self.numR[0] = int(self.initR)
        self.numD[0] = int(self.initD)
        self.numSQ[0] = int(self.initSQ)
        self.numEQ[0] = int(self.initEQ)
        self.numIQ[0] = int(self.initIQ)
        self.numAQ[0] = int(self.initAQ)
        self.numMQ[0] = int(self.initMQ)
        self.numRQ[0] = int(self.initRQ)
        self.numS[0] = self.numNodes - self.numE[0] - self.numI[0] - self.numA[0] - self.numM[0] - self.numC[0] - self.numCmirec[0] - self.numCicurec[0] - self.numMi[0] - self.numICU[0]- self.numSQ[0] - self.numEQ[0] - self.numIQ[0] - self.numAQ[0] - self.numMQ[0]- self.numRQ[0]- self.numR[0] - self.numD[0]
        self.N[0]    = self.numS[0] + self.numE[0] + self.numI[0] + self.numA[0] + self.numM[0] + self.numC[0] + self.numCmirec[0] + self.numCicurec[0]  + self.numSQ[0] + self.numEQ[0] + self.numIQ[0] + self.numAQ[0] + self.numMQ[0] + self.numRQ[0] + self.numR[0]


        #~~~~~~~~~~~~~~~~~~~~~~~~~~~~~~~~~~~~~~~~
        # Node states:
        #~~~~~~~~~~~~~~~~~~~~~~~~~~~~~~~~~~~~~~~~
        self.S      = 1
        self.E      = 2
        self.I      = 3
        self.A      = 4
        self.M      = 5
        self.C      = 6
        self.Cmirec = 7
        self.Cicurec= 8
        self.Mi     = 9
        self.ICU    = 10
        self.SQ     = 11
        self.EQ     = 12
        self.IQ     = 13
        self.AQ     = 14
        self.MQ     = 15
        self.RQ     = 16
        self.R      = 17
        self.D      = 18
        self.X = numpy.array([self.S]*int(self.numS[0]) + [self.E]*int(self.numE[0]) + [self.I]*int(self.numI[0]) + [self.A]*int(self.numA[0]) + [self.M]*int(self.numM[0])
        + [self.C]*int(self.numC[0]) + [self.Cmirec]*int(self.numCmirec[0]) + [self.Cicurec]*int(self.numCicurec[0])+ [self.Mi]*int(self.numMi[0])
        + [self.ICU]*int(self.numICU[0]) + [self.SQ]*int(self.numSQ[0]) + [self.EQ]*int(self.numEQ[0]) + [self.IQ]*int(self.numIQ[0])+ [self.AQ]*int(self.numAQ[0])
        + [self.MQ]*int(self.numMQ[0]) + [self.RQ]*int(self.numRQ[0]) + [self.R]*int(self.numR[0]) + [self.D]*int(self.numD[0])).reshape((self.numNodes,1))
        numpy.random.shuffle(self.X)

        self.transitions =  {
                                'StoE': {'currentState':self.S, 'newState':self.E},
                                'EtoI': {'currentState':self.E, 'newState':self.I},
                                'ItoA': {'currentState':self.I, 'newState':self.A},
                                'ItoM': {'currentState':self.I, 'newState':self.M},
                                'MtoC': {'currentState':self.M, 'newState':self.C},
                                'MtoMi': {'currentState':self.M, 'newState':self.Mi},
                                'MtoICU': {'currentState':self.M, 'newState':self.ICU},
                                'AtoR': {'currentState':self.A, 'newState':self.R},
                                'MtoR': {'currentState':self.M, 'newState':self.R},
                                'MitoCmirec': {'currentState':self.Mi, 'newState':self.Cmirec},
                                'ICUtoCicurec': {'currentState':self.ICU, 'newState':self.Cicurec},
                                'ICUtoD': {'currentState':self.ICU, 'newState':self.D},
                                'CtoR': {'currentState':self.C, 'newState':self.R},
                                'CmirectoR': {'currentState':self.Cmirec, 'newState':self.R},
                                'CicurectoR': {'currentState':self.Cicurec, 'newState':self.R},
                                'StoSQ': {'currentState':self.S, 'newState':self.SQ},
                                'ItoIQ': {'currentState':self.I, 'newState':self.IQ},
                                'EtoEQ': {'currentState':self.E, 'newState':self.EQ},
                                'AtoAQ': {'currentState':self.A, 'newState':self.AQ},
                                'MtoMQ': {'currentState':self.M, 'newState':self.MQ},
                                'RtoRQ': {'currentState':self.R, 'newState':self.RQ},
                                'SQtoS': {'currentState':self.SQ, 'newState':self.S},
                                'EQtoIQ': {'currentState':self.EQ, 'newState':self.IQ},
                                'IQtoAQ': {'currentState':self.IQ, 'newState':self.AQ},
                                'IQtoMQ': {'currentState':self.IQ, 'newState':self.MQ},
                                'MQtoC': {'currentState':self.MQ, 'newState':self.C},
                                'MQtoMi': {'currentState':self.MQ, 'newState':self.Mi},
                                'MQtoICU': {'currentState':self.MQ, 'newState':self.ICU},
                                'MQtoR': {'currentState':self.MQ, 'newState':self.R},
                                'AQtoR': {'currentState':self.AQ, 'newState':self.R},
                                'RQtoR': {'currentState':self.AQ, 'newState':self.R},
                                'RtoS': {'currentState':self.R, 'newState':self.S},
                                '_toS': {'currentState':True, 'newState':self.S},
                            }

        #~~~~~~~~~~~~~~~~~~~~~~~~~~~~~~~~~~~~~~~~
        # Initialize node subgroup data series:
        #~~~~~~~~~~~~~~~~~~~~~~~~~~~~~~~~~~~~~~~~
        self.nodeGroupData = None
        if(node_groups):
            self.nodeGroupData = {}
            for groupName, nodeList in node_groups.items():
                self.nodeGroupData[groupName] = {'nodes':   numpy.array(nodeList),
                                                 'mask':    numpy.isin(range(self.numNodes), nodeList).reshape((self.numNodes,1))}
                self.nodeGroupData[groupName]['numS']       = numpy.zeros(5*self.numNodes)
                self.nodeGroupData[groupName]['numE']       = numpy.zeros(5*self.numNodes)
                self.nodeGroupData[groupName]['numI']       = numpy.zeros(5*self.numNodes)
                self.nodeGroupData[groupName]['numA']       = numpy.zeros(5*self.numNodes)
                self.nodeGroupData[groupName]['numM']       = numpy.zeros(5*self.numNodes)
                self.nodeGroupData[groupName]['numC']       = numpy.zeros(5*self.numNodes)
                self.nodeGroupData[groupName]['numCmirec']  = numpy.zeros(5*self.numNodes)
                self.nodeGroupData[groupName]['numCicurec'] = numpy.zeros(5*self.numNodes)
                self.nodeGroupData[groupName]['numMi']      = numpy.zeros(5*self.numNodes)
                self.nodeGroupData[groupName]['numICU']     = numpy.zeros(5*self.numNodes)
                self.nodeGroupData[groupName]['numSQ']       = numpy.zeros(5*self.numNodes)
                self.nodeGroupData[groupName]['numEQ']       = numpy.zeros(5*self.numNodes)
                self.nodeGroupData[groupName]['numIQ']       = numpy.zeros(5*self.numNodes)
                self.nodeGroupData[groupName]['numAQ']       = numpy.zeros(5*self.numNodes)
                self.nodeGroupData[groupName]['numMQ']       = numpy.zeros(5*self.numNodes)
                self.nodeGroupData[groupName]['numRQ']       = numpy.zeros(5*self.numNodes)
                self.nodeGroupData[groupName]['numR']       = numpy.zeros(5*self.numNodes)
                self.nodeGroupData[groupName]['numD']       = numpy.zeros(5*self.numNodes)
                self.nodeGroupData[groupName]['N']          = numpy.zeros(5*self.numNodes)

                self.nodeGroupData[groupName]['numS'][0]    = numpy.count_nonzero(self.nodeGroupData[groupName]['mask']*self.X==self.S)
                self.nodeGroupData[groupName]['numE'][0]    = numpy.count_nonzero(self.nodeGroupData[groupName]['mask']*self.X==self.E)
                self.nodeGroupData[groupName]['numI'][0]    = numpy.count_nonzero(self.nodeGroupData[groupName]['mask']*self.X==self.I)
                self.nodeGroupData[groupName]['numA'][0]    = numpy.count_nonzero(self.nodeGroupData[groupName]['mask']*self.X==self.A)
                self.nodeGroupData[groupName]['numM'][0]    = numpy.count_nonzero(self.nodeGroupData[groupName]['mask']*self.X==self.M)
                self.nodeGroupData[groupName]['numC'][0]    = numpy.count_nonzero(self.nodeGroupData[groupName]['mask']*self.X==self.C)
                self.nodeGroupData[groupName]['numCmirec'][0]    = numpy.count_nonzero(self.nodeGroupData[groupName]['mask']*self.X==self.Cmirec)
                self.nodeGroupData[groupName]['numCicurec'][0]    = numpy.count_nonzero(self.nodeGroupData[groupName]['mask']*self.X==self.Cicurec)
                self.nodeGroupData[groupName]['numMi'][0]    = numpy.count_nonzero(self.nodeGroupData[groupName]['mask']*self.X==self.Mi)
                self.nodeGroupData[groupName]['numICU'][0]    = numpy.count_nonzero(self.nodeGroupData[groupName]['mask']*self.X==self.ICU)
                self.nodeGroupData[groupName]['numSQ'][0]    = numpy.count_nonzero(self.nodeGroupData[groupName]['mask']*self.X==self.SQ)
                self.nodeGroupData[groupName]['numEQ'][0]    = numpy.count_nonzero(self.nodeGroupData[groupName]['mask']*self.X==self.EQ)
                self.nodeGroupData[groupName]['numIQ'][0]    = numpy.count_nonzero(self.nodeGroupData[groupName]['mask']*self.X==self.IQ)
                self.nodeGroupData[groupName]['numAQ'][0]    = numpy.count_nonzero(self.nodeGroupData[groupName]['mask']*self.X==self.AQ)
                self.nodeGroupData[groupName]['numMQ'][0]    = numpy.count_nonzero(self.nodeGroupData[groupName]['mask']*self.X==self.MQ)
                self.nodeGroupData[groupName]['numRQ'][0]    = numpy.count_nonzero(self.nodeGroupData[groupName]['mask']*self.X==self.RQ)
                self.nodeGroupData[groupName]['numR'][0]    = numpy.count_nonzero(self.nodeGroupData[groupName]['mask']*self.X==self.R)
                self.nodeGroupData[groupName]['numD'][0]    = numpy.count_nonzero(self.nodeGroupData[groupName]['mask']*self.X==self.D)
                self.nodeGroupData[groupName]['N'][0]       = self.nodeGroupData[groupName]['numS'][0] + self.nodeGroupData[groupName]['numE'][0] + self.nodeGroupData[groupName]['numI'][0]
                + self.nodeGroupData[groupName]['numA'][0] + self.nodeGroupData[groupName]['numM'][0] + self.nodeGroupData[groupName]['numC'][0] + self.nodeGroupData[groupName]['numCmirec'][0] + self.nodeGroupData[groupName]['numCicurec'][0] + self.nodeGroupData[groupName]['numMi'][0]
                + self.nodeGroupData[groupName]['numICU'][0] + self.nodeGroupData[groupName]['numSQ'][0] + self.nodeGroupData[groupName]['numEQ'][0] + self.nodeGroupData[groupName]['numIQ'][0]
                + self.nodeGroupData[groupName]['numAQ'][0] + self.nodeGroupData[groupName]['numMQ'][0] +  self.nodeGroupData[groupName]['numRQ'][0] + self.nodeGroupData[groupName]['numR'][0]

#^^^^^^^^^^^^^^^^^^^^^^^^^^^^^^^^^^^^^^^^
#^^^^^^^^^^^^^^^^^^^^^^^^^^^^^^^^^^^^^^^^
    def node_degrees(self, Amat):
        return Amat.sum(axis=0).reshape(self.numNodes,1)   # sums of adj matrix cols

#^^^^^^^^^^^^^^^^^^^^^^^^^^^^^^^^^^^^^^^^
#^^^^^^^^^^^^^^^^^^^^^^^^^^^^^^^^^^^^^^^^
    def update_G(self, new_G):
        self.G = new_G
        # Adjacency matrix:
        if type(new_G)==numpy.ndarray:
            self.Adj = scipy.sparse.csr_matrix(new_G)
        elif type(new_G)==networkx.classes.graph.Graph:
            self.Adj = networkx.adj_matrix(new_G) # adj_matrix gives scipy.sparse csr_matrix
        else:
            raise BaseException("Input an adjacency matrix or networkx object only.")

        self.numNodes   = int(self.Adj.shape[1])
        self.degree     = numpy.asarray(self.node_degrees(self.Adj)).astype(float)

        return

#^^^^^^^^^^^^^^^^^^^^^^^^^^^^^^^^^^^^^^^^
#^^^^^^^^^^^^^^^^^^^^^^^^^^^^^^^^^^^^^^^^
    # De eigenlijke vergelijkingen!
    def calc_propensities(self):

        #~~~~~~~~~~~~~~~~~~~~~~~~~~~~~~~~~~~~~~~~
        # Pre-calculate matrix multiplication terms that may be used in multiple propensity calculations,
        # and check to see if their computation is necessary before doing the multiplication

        numContacts_A = numpy.zeros(shape=(self.numNodes,1))
        if(numpy.any(self.numA[self.tidx])
            and numpy.any(self.beta!=0)):
            numContacts_A = numpy.asarray( scipy.sparse.csr_matrix.dot(self.Adj, self.X==self.A) )

        numContacts_E = numpy.zeros(shape=(self.numNodes,1))
        if(numpy.any(self.numE[self.tidx])
            and numpy.any(self.beta!=0)):
            numContacts_E = numpy.asarray( scipy.sparse.csr_matrix.dot(self.Adj, self.X==self.E) )

        numContacts_I = numpy.zeros(shape=(self.numNodes,1))
        if(numpy.any(self.numI[self.tidx])
            and numpy.any(self.beta!=0)):
            numContacts_I = numpy.asarray( scipy.sparse.csr_matrix.dot(self.Adj, self.X==self.I) )

        numContacts_SQ = numpy.zeros(shape=(self.numNodes,1))
        if(numpy.any(self.numSQ[self.tidx])
            and numpy.any(self.beta!=0)):
            numContacts_SQ = numpy.asarray( scipy.sparse.csr_matrix.dot(self.Adj, self.X==self.SQ) )

        numContacts_EQ = numpy.zeros(shape=(self.numNodes,1))
        if(numpy.any(self.numEQ[self.tidx])
            and numpy.any(self.beta!=0)):
            numContacts_EQ = numpy.asarray( scipy.sparse.csr_matrix.dot(self.Adj, self.X==self.EQ) )

        numContacts_IQ = numpy.zeros(shape=(self.numNodes,1))
        if(numpy.any(self.numIQ[self.tidx])
            and numpy.any(self.beta!=0)):
            numContacts_IQ = numpy.asarray( scipy.sparse.csr_matrix.dot(self.Adj, self.X==self.IQ) )

        numContacts_AQ = numpy.zeros(shape=(self.numNodes,1))
        if(numpy.any(self.numAQ[self.tidx])
            and numpy.any(self.beta!=0)):
            numContacts_AQ = numpy.asarray( scipy.sparse.csr_matrix.dot(self.Adj, self.X==self.AQ) )

        numContacts_MQ = numpy.zeros(shape=(self.numNodes,1))
        if(numpy.any(self.numMQ[self.tidx])
            and numpy.any(self.beta!=0)):
            numContacts_MQ = numpy.asarray( scipy.sparse.csr_matrix.dot(self.Adj, self.X==self.MQ) )

        numContacts_RQ = numpy.zeros(shape=(self.numNodes,1))
        if(numpy.any(self.numRQ[self.tidx])
            and numpy.any(self.beta!=0)):
            numContacts_RQ = numpy.asarray( scipy.sparse.csr_matrix.dot(self.Adj, self.X==self.RQ) )

        numContacts_C = numpy.zeros(shape=(self.numNodes,1))
        if(numpy.any(self.numC[self.tidx])
            and numpy.any(self.beta!=0)):
            numContacts_C = numpy.asarray( scipy.sparse.csr_matrix.dot(self.Adj, self.X==self.C) )

        numContacts_Cmirec = numpy.zeros(shape=(self.numNodes,1))
        if(numpy.any(self.numCmirec[self.tidx])
            and numpy.any(self.beta!=0)):
            numContacts_Cmirec = numpy.asarray( scipy.sparse.csr_matrix.dot(self.Adj, self.X==self.Cmirec) )

        numContacts_Cicurec = numpy.zeros(shape=(self.numNodes,1))
        if(numpy.any(self.numCicurec[self.tidx])
            and numpy.any(self.beta!=0)):
            numContacts_Cicurec = numpy.asarray( scipy.sparse.csr_matrix.dot(self.Adj, self.X==self.Cicurec) )

        numContacts_ICU = numpy.zeros(shape=(self.numNodes,1))
        if(numpy.any(self.numICU[self.tidx])
            and numpy.any(self.beta!=0)):
            numContacts_ICU = numpy.asarray( scipy.sparse.csr_matrix.dot(self.Adj, self.X==self.ICU) )

        numContacts_Mi = numpy.zeros(shape=(self.numNodes,1))
        if(numpy.any(self.numMi[self.tidx])
            and numpy.any(self.beta!=0)):
            numContacts_Mi = numpy.asarray( scipy.sparse.csr_matrix.dot(self.Adj, self.X==self.Mi) )

        #~~~~~~~~~~~~~~~~~~~~~~~~~~~~~~~~~~~~~~~~
        propensities_StoE   = ( self.p*((self.beta*(self.numI[self.tidx]+self.numA[self.tidx]) )/self.N[self.tidx])
                                + (1-self.p)*numpy.divide((self.beta*(numContacts_I + numContacts_A)), self.degree, out=numpy.zeros_like(self.degree), where=self.degree!=0)
                              )*(self.X==self.S)
        propensities_EtoI   = (1/self.sigma)*(self.X==self.E)
        propensities_ItoA   = (self.a/self.omega)*(self.X==self.I)
        propensities_ItoM   = (self.m/self.omega)*(self.X==self.I)
        propensities_MtoC   = (self.h*self.c/self.dhospital)*(self.X==self.M)
        propensities_MtoMi  = (self.h*self.mi/self.dhospital)*(self.X==self.M)
        propensities_MtoICU = self.h*((1-self.c-self.mi)/self.dhospital)*(self.X==self.M)
        propensities_AtoR   = (1/self.da)*(self.X==self.A)
        propensities_MtoR   = ((1-self.h)/self.dm)*(self.X==self.M)
        propensities_MitoCmirec   = (1/self.dmi)*(self.X==self.Mi)
        propensities_ICUtoCicurec   = ((1-self.m0)/self.dICU)*(self.X==self.ICU)
        propensities_ICUtoD   = (self.m0/self.dICU)*(self.X==self.ICU)
        propensities_CtoR   = (1/self.dc)*(self.X==self.C)
        propensities_CmirectoR   = (1/self.dmirec)*(self.X==self.Cmirec)
        propensities_CicurectoR   = (1/self.dICUrec)*(self.X==self.Cicurec)
        propensities_StoSQ = (self.theta_S + self.phi_S*(numContacts_SQ + numContacts_EQ + numContacts_IQ + numContacts_AQ + numContacts_MQ + numContacts_RQ + numContacts_C + numContacts_Mi + numContacts_ICU + numContacts_Cmirec + numContacts_Cicurec))*self.psi_FP*(self.X==self.S)
        propensities_EtoEQ = (self.theta_E + self.phi_E*(numContacts_SQ + numContacts_EQ + numContacts_IQ + numContacts_AQ + numContacts_MQ + numContacts_RQ + numContacts_C + numContacts_Mi + numContacts_ICU + numContacts_Cmirec + numContacts_Cicurec))*self.psi_PP*(self.X==self.E)
        propensities_ItoIQ = (self.theta_I + self.phi_I*(numContacts_SQ + numContacts_EQ + numContacts_IQ + numContacts_AQ + numContacts_MQ + numContacts_RQ + numContacts_C + numContacts_Mi + numContacts_ICU + numContacts_Cmirec + numContacts_Cicurec))*self.psi_FP*(self.X==self.I)
        propensities_AtoAQ = (self.theta_A + self.phi_A*(numContacts_SQ + numContacts_EQ + numContacts_IQ + numContacts_AQ + numContacts_MQ + numContacts_RQ + numContacts_C + numContacts_Mi + numContacts_ICU + numContacts_Cmirec + numContacts_Cicurec))*self.psi_PP*(self.X==self.A)
        propensities_MtoMQ = (self.theta_M + self.phi_M*(numContacts_SQ + numContacts_EQ + numContacts_IQ + numContacts_AQ + numContacts_MQ + numContacts_RQ + numContacts_C + numContacts_Mi + numContacts_ICU + numContacts_Cmirec + numContacts_Cicurec))*self.psi_PP*(self.X==self.M)
        propensities_RtoRQ = (self.theta_R + self.phi_R*(numContacts_SQ + numContacts_EQ + numContacts_IQ + numContacts_AQ + numContacts_MQ + numContacts_RQ + numContacts_C + numContacts_Mi + numContacts_ICU + numContacts_Cmirec + numContacts_Cicurec))*self.psi_FP*(self.X==self.R)
        propensities_SQtoS = (1/self.dq)*(self.X==self.SQ)
        propensities_EQtoIQ = (1/self.sigma)*(self.X==self.EQ)
        propensities_IQtoAQ = (self.a/self.omega)*(self.X==self.IQ)
        propensities_IQtoMQ = (self.m/self.omega)*(self.X==self.IQ)
        propensities_MQtoC = (self.h*self.c/self.dhospital)*(self.X==self.MQ)
        propensities_MQtoMi = (self.h*self.mi/self.dhospital)*(self.X==self.MQ)
        propensities_MQtoICU = (self.h*(1-self.c-self.mi)/self.dhospital)*(self.X==self.MQ)
        propensities_MQtoR = ((1-self.h)/self.dm)*(self.X==self.MQ)
        propensities_AQtoR = (1/self.dq)*(self.X==self.AQ)
        propensities_RQtoR = (1/self.dq)*(self.X==self.RQ)
        propensities_RtoS   = self.zeta*(self.X==self.R)
        #propensities__toS   = self.nu*(self.X!=self.F)

        propensities = numpy.hstack([propensities_StoE, propensities_EtoI,
                                     propensities_ItoA,
                                     propensities_ItoM, propensities_MtoC,
                                     propensities_MtoMi, propensities_MtoICU,
                                     propensities_AtoR, propensities_MtoR,
                                     propensities_MitoCmirec, propensities_MitoCmirec,
                                     propensities_ICUtoCicurec,
                                     propensities_ICUtoD, propensities_CtoR,
                                     propensities_CmirectoR, propensities_CicurectoR,
                                     propensities_StoSQ, propensities_EtoEQ,
                                     propensities_ItoIQ,
                                     propensities_AtoAQ, propensities_MtoMQ,
                                     propensities_RtoRQ, propensities_SQtoS,
                                     propensities_EQtoIQ, propensities_IQtoAQ,
                                     propensities_IQtoMQ,
                                     propensities_MQtoC, propensities_MQtoMi,
                                     propensities_MQtoICU, propensities_MQtoR,
                                     propensities_AQtoR, propensities_MQtoR,
                                     propensities_RQtoR, propensities_RtoS]) #propensities__toS

        columns = ['StoE', 'EtoI', 'ItoA', 'ItoM', 'MtoC', 'MtoMi', 'MtoICU','AtoR','MtoR','MitoCmirec','MitoCmirec','ICUtoCicurec','ICUtoD','CtoR','CmirectoR','CicurectoR',
                    'StoSQ','EtoEQ', 'ItoIQ','AtoAQ','MtoMQ','RtoRQ','SQtoS','EQtoIQ','IQtoAQ','IQtoMQ','MQtoC','MQtoMi','MQtoICU','MQtoR','AQtoR','MQtoR','RQtoR','RtoS'] #'_toS'
        return propensities, columns
#^^^^^^^^^^^^^^^^^^^^^^^^^^^^^^^^^^^^^^^^
#^^^^^^^^^^^^^^^^^^^^^^^^^^^^^^^^^^^^^^^^

    def increase_data_series_length(self):
        self.tseries = numpy.pad(self.tseries, [(0, 5*self.numNodes)], mode='constant', constant_values=0)
        self.numS = numpy.pad(self.numS, [(0, 5*self.numNodes)], mode='constant', constant_values=0)
        self.numE = numpy.pad(self.numE, [(0, 5*self.numNodes)], mode='constant', constant_values=0)
        self.numI = numpy.pad(self.numI, [(0, 5*self.numNodes)], mode='constant', constant_values=0)
        self.numA = numpy.pad(self.numA, [(0, 5*self.numNodes)], mode='constant', constant_values=0)
        self.numM = numpy.pad(self.numM, [(0, 5*self.numNodes)], mode='constant', constant_values=0)
        self.numC = numpy.pad(self.numC, [(0, 5*self.numNodes)], mode='constant', constant_values=0)
        self.numCmirec = numpy.pad(self.numCmirec, [(0, 5*self.numNodes)], mode='constant', constant_values=0)
        self.numCicurec = numpy.pad(self.numCicurec, [(0, 5*self.numNodes)], mode='constant', constant_values=0)
        self.numMi = numpy.pad(self.numMi, [(0, 5*self.numNodes)], mode='constant', constant_values=0)
        self.numICU = numpy.pad(self.numICU, [(0, 5*self.numNodes)], mode='constant', constant_values=0)
        self.numSQ = numpy.pad(self.numSQ, [(0, 5*self.numNodes)], mode='constant', constant_values=0)
        self.numEQ = numpy.pad(self.numEQ, [(0, 5*self.numNodes)], mode='constant', constant_values=0)
        self.numIQ = numpy.pad(self.numIQ, [(0, 5*self.numNodes)], mode='constant', constant_values=0)
        self.numAQ = numpy.pad(self.numAQ, [(0, 5*self.numNodes)], mode='constant', constant_values=0)
        self.numMQ = numpy.pad(self.numMQ, [(0, 5*self.numNodes)], mode='constant', constant_values=0)
        self.numRQ = numpy.pad(self.numRQ, [(0, 5*self.numNodes)], mode='constant', constant_values=0)
        self.numR = numpy.pad(self.numR, [(0, 5*self.numNodes)], mode='constant', constant_values=0)
        self.numD = numpy.pad(self.numD, [(0, 5*self.numNodes)], mode='constant', constant_values=0)
        self.N = numpy.pad(self.N, [(0, 5*self.numNodes)], mode='constant', constant_values=0)

        if(self.nodeGroupData):
            for groupName in self.nodeGroupData:
                self.nodeGroupData[groupName]['numS']     = numpy.pad(self.nodeGroupData[groupName]['numS'], [(0, 5*self.numNodes)], mode='constant', constant_values=0)
                self.nodeGroupData[groupName]['numE']     = numpy.pad(self.nodeGroupData[groupName]['numE'], [(0, 5*self.numNodes)], mode='constant', constant_values=0)
                self.nodeGroupData[groupName]['numI']     = numpy.pad(self.nodeGroupData[groupName]['numI'], [(0, 5*self.numNodes)], mode='constant', constant_values=0)
                self.nodeGroupData[groupName]['numA']     = numpy.pad(self.nodeGroupData[groupName]['numA'], [(0, 5*self.numNodes)], mode='constant', constant_values=0)
                self.nodeGroupData[groupName]['numM']     = numpy.pad(self.nodeGroupData[groupName]['numM'], [(0, 5*self.numNodes)], mode='constant', constant_values=0)
                self.nodeGroupData[groupName]['numC']     = numpy.pad(self.nodeGroupData[groupName]['numC'], [(0, 5*self.numNodes)], mode='constant', constant_values=0)
                self.nodeGroupData[groupName]['numCmirec']     = numpy.pad(self.nodeGroupData[groupName]['numCmirec'], [(0, 5*self.numNodes)], mode='constant', constant_values=0)
                self.nodeGroupData[groupName]['numCicurec']     = numpy.pad(self.nodeGroupData[groupName]['numCicurec'], [(0, 5*self.numNodes)], mode='constant', constant_values=0)
                self.nodeGroupData[groupName]['numMi']     = numpy.pad(self.nodeGroupData[groupName]['numMi'], [(0, 5*self.numNodes)], mode='constant', constant_values=0)
                self.nodeGroupData[groupName]['numICU']     = numpy.pad(self.nodeGroupData[groupName]['numICU'], [(0, 5*self.numNodes)], mode='constant', constant_values=0)
                self.nodeGroupData[groupName]['numSQ']     = numpy.pad(self.nodeGroupData[groupName]['numSQ'], [(0, 5*self.numNodes)], mode='constant', constant_values=0)
                self.nodeGroupData[groupName]['numEQ']     = numpy.pad(self.nodeGroupData[groupName]['numEQ'], [(0, 5*self.numNodes)], mode='constant', constant_values=0)
                self.nodeGroupData[groupName]['numIQ']     = numpy.pad(self.nodeGroupData[groupName]['numIQ'], [(0, 5*self.numNodes)], mode='constant', constant_values=0)
                self.nodeGroupData[groupName]['numAQ']     = numpy.pad(self.nodeGroupData[groupName]['numAQ'], [(0, 5*self.numNodes)], mode='constant', constant_values=0)
                self.nodeGroupData[groupName]['numMQ']     = numpy.pad(self.nodeGroupData[groupName]['numMQ'], [(0, 5*self.numNodes)], mode='constant', constant_values=0)
                self.nodeGroupData[groupName]['numRQ']     = numpy.pad(self.nodeGroupData[groupName]['numRQ'], [(0, 5*self.numNodes)], mode='constant', constant_values=0)
                self.nodeGroupData[groupName]['numR']     = numpy.pad(self.nodeGroupData[groupName]['numR'], [(0, 5*self.numNodes)], mode='constant', constant_values=0)
                self.nodeGroupData[groupName]['numD']     = numpy.pad(self.nodeGroupData[groupName]['numD'], [(0, 5*self.numNodes)], mode='constant', constant_values=0)
                self.nodeGroupData[groupName]['N']        = numpy.pad(self.nodeGroupData[groupName]['N'], [(0, 5*self.numNodes)], mode='constant', constant_values=0)
        return None
#^^^^^^^^^^^^^^^^^^^^^^^^^^^^^^^^^^^^^^^^

    def finalize_data_series(self):
        self.tseries = numpy.array(self.tseries, dtype=float)[:self.tidx+1]
        self.numS = numpy.array(self.numS, dtype=float)[:self.tidx+1]
        self.numE = numpy.array(self.numE, dtype=float)[:self.tidx+1]
        self.numI = numpy.array(self.numI, dtype=float)[:self.tidx+1]
        self.numA = numpy.array(self.numA, dtype=float)[:self.tidx+1]
        self.numM = numpy.array(self.numM, dtype=float)[:self.tidx+1]
        self.numC = numpy.array(self.numC, dtype=float)[:self.tidx+1]
        self.numCmirec = numpy.array(self.numCmirec, dtype=float)[:self.tidx+1]
        self.numCicurec = numpy.array(self.numCicurec, dtype=float)[:self.tidx+1]
        self.numMi = numpy.array(self.numMi, dtype=float)[:self.tidx+1]
        self.numICU = numpy.array(self.numICU, dtype=float)[:self.tidx+1]
        self.numSQ = numpy.array(self.numSQ, dtype=float)[:self.tidx+1]
        self.numEQ = numpy.array(self.numEQ, dtype=float)[:self.tidx+1]
        self.numIQ = numpy.array(self.numIQ, dtype=float)[:self.tidx+1]
        self.numAQ = numpy.array(self.numAQ, dtype=float)[:self.tidx+1]
        self.numMQ = numpy.array(self.numMQ, dtype=float)[:self.tidx+1]
        self.numRQ = numpy.array(self.numRQ, dtype=float)[:self.tidx+1]
        self.numR = numpy.array(self.numR, dtype=float)[:self.tidx+1]
        self.numD = numpy.array(self.numD, dtype=float)[:self.tidx+1]
        self.N = numpy.array(self.N, dtype=float)[:self.tidx+1]

        if(self.nodeGroupData):
            for groupName in self.nodeGroupData:
                self.nodeGroupData[groupName]['numS']    = numpy.array(self.nodeGroupData[groupName]['numS'], dtype=float)[:self.tidx+1]
                self.nodeGroupData[groupName]['numE']    = numpy.array(self.nodeGroupData[groupName]['numE'], dtype=float)[:self.tidx+1]
                self.nodeGroupData[groupName]['numI']    = numpy.array(self.nodeGroupData[groupName]['numI'], dtype=float)[:self.tidx+1]
                self.nodeGroupData[groupName]['numA']    = numpy.array(self.nodeGroupData[groupName]['numA'], dtype=float)[:self.tidx+1]
                self.nodeGroupData[groupName]['numM']    = numpy.array(self.nodeGroupData[groupName]['numM'], dtype=float)[:self.tidx+1]
                self.nodeGroupData[groupName]['numC']    = numpy.array(self.nodeGroupData[groupName]['numC'], dtype=float)[:self.tidx+1]
                self.nodeGroupData[groupName]['numCmirec']    = numpy.array(self.nodeGroupData[groupName]['numCmirec'], dtype=float)[:self.tidx+1]
                self.nodeGroupData[groupName]['numCicurec']    = numpy.array(self.nodeGroupData[groupName]['numCicurec'], dtype=float)[:self.tidx+1]
                self.nodeGroupData[groupName]['numMi']    = numpy.array(self.nodeGroupData[groupName]['numMi'], dtype=float)[:self.tidx+1]
                self.nodeGroupData[groupName]['numICU']    = numpy.array(self.nodeGroupData[groupName]['numICU'], dtype=float)[:self.tidx+1]
                self.nodeGroupData[groupName]['numSQ']    = numpy.array(self.nodeGroupData[groupName]['numSQ'], dtype=float)[:self.tidx+1]
                self.nodeGroupData[groupName]['numEQ']    = numpy.array(self.nodeGroupData[groupName]['numEQ'], dtype=float)[:self.tidx+1]
                self.nodeGroupData[groupName]['numIQ']    = numpy.array(self.nodeGroupData[groupName]['numIQ'], dtype=float)[:self.tidx+1]
                self.nodeGroupData[groupName]['numAQ']    = numpy.array(self.nodeGroupData[groupName]['numAQ'], dtype=float)[:self.tidx+1]
                self.nodeGroupData[groupName]['numMQ']    = numpy.array(self.nodeGroupData[groupName]['numMQ'], dtype=float)[:self.tidx+1]
                self.nodeGroupData[groupName]['numRQ']    = numpy.array(self.nodeGroupData[groupName]['numRQ'], dtype=float)[:self.tidx+1]
                self.nodeGroupData[groupName]['numR']    = numpy.array(self.nodeGroupData[groupName]['numR'], dtype=float)[:self.tidx+1]
                self.nodeGroupData[groupName]['numD']    = numpy.array(self.nodeGroupData[groupName]['numD'], dtype=float)[:self.tidx+1]
                self.nodeGroupData[groupName]['N']       = numpy.array(self.nodeGroupData[groupName]['N'], dtype=float)[:self.tidx+1]
        return None

#^^^^^^^^^^^^^^^^^^^^^^^^^^^^^^^^^^^^^^^^
#^^^^^^^^^^^^^^^^^^^^^^^^^^^^^^^^^^^^^^^^

    def run_iteration(self):

        if(self.tidx >= len(self.tseries)-1):
            # Room has run out in the timeseries storage arrays; double the size of these arrays:
            self.increase_data_series_length()

        #~~~~~~~~~~~~~~~~~~~~~~~~~~~~~~~~~~~~~~~~
        # 1. Generate 2 random numbers uniformly distributed in (0,1)
        #~~~~~~~~~~~~~~~~~~~~~~~~~~~~~~~~~~~~~~~~
        r1 = numpy.random.rand()
        r2 = numpy.random.rand()

        #~~~~~~~~~~~~~~~~~~~~~~~~~~~~~~~~~~~~~~~~
        # 2. Calculate propensities
        #~~~~~~~~~~~~~~~~~~~~~~~~~~~~~~~~~~~~~~~~
        propensities, transitionTypes = self.calc_propensities()

        # Terminate when probability of all events is 0:
        if(propensities.sum() <= 0.0):
            self.finalize_data_series()
            return False

        #~~~~~~~~~~~~~~~~~~~~~~~~~~~~~~~~~~~~~~~~
        # 3. Calculate alpha
        #~~~~~~~~~~~~~~~~~~~~~~~~~~~~~~~~~~~~~~~~
        propensities_flat   = propensities.ravel(order='F')
        cumsum              = propensities_flat.cumsum()
        alpha               = propensities_flat.sum()

        #~~~~~~~~~~~~~~~~~~~~~~~~~~~~~~~~~~~~~~~~
        # 4. Compute the time until the next event takes place
        #~~~~~~~~~~~~~~~~~~~~~~~~~~~~~~~~~~~~~~~~
        tau = (1/alpha)*numpy.log(float(1/r1))
        self.t += tau

        #~~~~~~~~~~~~~~~~~~~~~~~~~~~~~~~~~~~~~~~~
        # 5. Compute which event takes place
        #~~~~~~~~~~~~~~~~~~~~~~~~~~~~~~~~~~~~~~~~
        transitionIdx   = numpy.searchsorted(cumsum,r2*alpha)
        transitionNode  = transitionIdx % self.numNodes
        transitionType  = transitionTypes[ int(transitionIdx/self.numNodes) ]

        #~~~~~~~~~~~~~~~~~~~~~~~~~~~~~~~~~~~~~~~~
        # 6. Update node states and data series
        #~~~~~~~~~~~~~~~~~~~~~~~~~~~~~~~~~~~~~~~~
        assert(self.X[transitionNode] == self.transitions[transitionType]['currentState'] and self.X[transitionNode]!=self.D), "Assertion error: Node "+str(transitionNode)+" has unexpected current state "+str(self.X[transitionNode])+" given the intended transition of "+str(transitionType)+"."
        self.X[transitionNode] = self.transitions[transitionType]['newState']

        self.tidx += 1

        self.tseries[self.tidx]  = self.t
        self.numS[self.tidx]     = numpy.clip(numpy.count_nonzero(self.X==self.S), a_min=0, a_max=self.numNodes)
        self.numE[self.tidx]     = numpy.clip(numpy.count_nonzero(self.X==self.E), a_min=0, a_max=self.numNodes)
        self.numI[self.tidx]     = numpy.clip(numpy.count_nonzero(self.X==self.I), a_min=0, a_max=self.numNodes)
        self.numA[self.tidx]     = numpy.clip(numpy.count_nonzero(self.X==self.A), a_min=0, a_max=self.numNodes)
        self.numM[self.tidx]     = numpy.clip(numpy.count_nonzero(self.X==self.M), a_min=0, a_max=self.numNodes)
        self.numC[self.tidx]     = numpy.clip(numpy.count_nonzero(self.X==self.C), a_min=0, a_max=self.numNodes)
        self.numCmirec[self.tidx]     = numpy.clip(numpy.count_nonzero(self.X==self.Cmirec), a_min=0, a_max=self.numNodes)
        self.numCicurec[self.tidx]     = numpy.clip(numpy.count_nonzero(self.X==self.Cicurec), a_min=0, a_max=self.numNodes)
        self.numMi[self.tidx]     = numpy.clip(numpy.count_nonzero(self.X==self.Mi), a_min=0, a_max=self.numNodes)
        self.numICU[self.tidx]     = numpy.clip(numpy.count_nonzero(self.X==self.ICU), a_min=0, a_max=self.numNodes)
        self.numSQ[self.tidx]     = numpy.clip(numpy.count_nonzero(self.X==self.SQ), a_min=0, a_max=self.numNodes)
        self.numEQ[self.tidx]     = numpy.clip(numpy.count_nonzero(self.X==self.EQ), a_min=0, a_max=self.numNodes)
        self.numIQ[self.tidx]     = numpy.clip(numpy.count_nonzero(self.X==self.IQ), a_min=0, a_max=self.numNodes)
        self.numAQ[self.tidx]     = numpy.clip(numpy.count_nonzero(self.X==self.AQ), a_min=0, a_max=self.numNodes)
        self.numMQ[self.tidx]     = numpy.clip(numpy.count_nonzero(self.X==self.MQ), a_min=0, a_max=self.numNodes)
        self.numRQ[self.tidx]     = numpy.clip(numpy.count_nonzero(self.X==self.RQ), a_min=0, a_max=self.numNodes)
        self.numR[self.tidx]     = numpy.clip(numpy.count_nonzero(self.X==self.R), a_min=0, a_max=self.numNodes)
        self.numD[self.tidx]     = numpy.clip(numpy.count_nonzero(self.X==self.D), a_min=0, a_max=self.numNodes)
        self.N[self.tidx]        = numpy.clip((self.numS[self.tidx] + self.numE[self.tidx] + self.numI[self.tidx] + self.numA[self.tidx] + self.numM[self.tidx] + self.numC[self.tidx]
        + self.numCmirec[self.tidx] + self.numCicurec[self.tidx] + self.numMi[self.tidx] + self.numICU[self.tidx] + self.numSQ[self.tidx] + self.numEQ[self.tidx] + self.numIQ[self.tidx]
        + self.numAQ[self.tidx] + self.numMQ[self.tidx] + self.numRQ[self.tidx] + self.numR[self.tidx]), a_min=0, a_max=self.numNodes)

        if(self.nodeGroupData):
            for groupName in self.nodeGroupData:
                self.nodeGroupData[groupName]['numS'][self.tidx]    = numpy.count_nonzero(self.nodeGroupData[groupName]['mask']*self.X==self.S)
                self.nodeGroupData[groupName]['numE'][self.tidx]    = numpy.count_nonzero(self.nodeGroupData[groupName]['mask']*self.X==self.E)
                self.nodeGroupData[groupName]['numI'][self.tidx]    = numpy.count_nonzero(self.nodeGroupData[groupName]['mask']*self.X==self.I)
                self.nodeGroupData[groupName]['numA'][self.tidx]    = numpy.count_nonzero(self.nodeGroupData[groupName]['mask']*self.X==self.A)
                self.nodeGroupData[groupName]['numM'][self.tidx]    = numpy.count_nonzero(self.nodeGroupData[groupName]['mask']*self.X==self.M)
                self.nodeGroupData[groupName]['numC'][self.tidx]    = numpy.count_nonzero(self.nodeGroupData[groupName]['mask']*self.X==self.C)
                self.nodeGroupData[groupName]['numCmirec'][self.tidx]    = numpy.count_nonzero(self.nodeGroupData[groupName]['mask']*self.X==self.Cmirec)
                self.nodeGroupData[groupName]['numCicurec'][self.tidx]    = numpy.count_nonzero(self.nodeGroupData[groupName]['mask']*self.X==self.Cicurec)
                self.nodeGroupData[groupName]['numMi'][self.tidx]    = numpy.count_nonzero(self.nodeGroupData[groupName]['mask']*self.X==self.Mi)
                self.nodeGroupData[groupName]['numICU'][self.tidx]    = numpy.count_nonzero(self.nodeGroupData[groupName]['mask']*self.X==self.ICU)
                self.nodeGroupData[groupName]['numSQ'][self.tidx]    = numpy.count_nonzero(self.nodeGroupData[groupName]['mask']*self.X==self.SQ)
                self.nodeGroupData[groupName]['numEQ'][self.tidx]    = numpy.count_nonzero(self.nodeGroupData[groupName]['mask']*self.X==self.EQ)
                self.nodeGroupData[groupName]['numIQ'][self.tidx]    = numpy.count_nonzero(self.nodeGroupData[groupName]['mask']*self.X==self.IQ)
                self.nodeGroupData[groupName]['numAQ'][self.tidx]    = numpy.count_nonzero(self.nodeGroupData[groupName]['mask']*self.X==self.AQ)
                self.nodeGroupData[groupName]['numMQ'][self.tidx]    = numpy.count_nonzero(self.nodeGroupData[groupName]['mask']*self.X==self.MQ)
                self.nodeGroupData[groupName]['numRQ'][self.tidx]    = numpy.count_nonzero(self.nodeGroupData[groupName]['mask']*self.X==self.RQ)
                self.nodeGroupData[groupName]['numR'][self.tidx]    = numpy.count_nonzero(self.nodeGroupData[groupName]['mask']*self.X==self.R)
                self.nodeGroupData[groupName]['numD'][self.tidx]    = numpy.count_nonzero(self.nodeGroupData[groupName]['mask']*self.X==self.D)
                self.nodeGroupData[groupName]['N'][self.tidx]       = numpy.clip((self.nodeGroupData[groupName]['numS'][0]
                + self.nodeGroupData[groupName]['numE'][0]  + self.nodeGroupData[groupName]['numI'][0] + self.nodeGroupData[groupName]['numA'][0] + self.nodeGroupData[groupName]['numM'][0]
                + self.nodeGroupData[groupName]['numC'][0]  + self.nodeGroupData[groupName]['numCmirec'][0] + self.nodeGroupData[groupName]['numCicurec'][0]
                + self.nodeGroupData[groupName]['numMi'][0] + self.nodeGroupData[groupName]['numICU'][0] + self.nodeGroupData[groupName]['numSQ'][0]
                + self.nodeGroupData[groupName]['numEQ'][0] + self.nodeGroupData[groupName]['numIQ'][0] + self.nodeGroupData[groupName]['numAQ'][0]
                + self.nodeGroupData[groupName]['numMQ'][0] + self.nodeGroupData[groupName]['numRQ'][0] + self.nodeGroupData[groupName]['numR'][0]), a_min=0, a_max=self.numNodes)

        #~~~~~~~~~~~~~~~~~~~~~~~~~~~~~~~~~~~~~~~~
        # Terminate if tmax reached or num infectious and num exposed is 0:
        #~~~~~~~~~~~~~~~~~~~~~~~~~~~~~~~~~~~~~~~~
        # if(self.t >= self.tmax or (self.numSM[self.tidx]<1 and self.numM[self.tidx]<1 and self.numH[self.tidx]<1 and self.numC[self.tidx]<1 and self.numHH[self.tidx]<1 and self.numCH[self.tidx]<1 and self.numE[self.tidx]<1 )):
        #     self.finalize_data_series()
        #     return False

        if(self.t > self.tmax):
            self.finalize_data_series()
            return False
        #~~~~~~~~~~~~~~~~~~~~~~~~~~~~~~~~~~~~~~~~

        return True
#^^^^^^^^^^^^^^^^^^^^^^^^^^^^^^^^^^^^^^^^
#^^^^^^^^^^^^^^^^^^^^^^^^^^^^^^^^^^^^^^^^

    def run(self, T, checkpoints=None, print_interval=10, verbose=False):
        if(T>0):
            self.tmax += T
        else:
            return False

        #~~~~~~~~~~~~~~~~~~~~~~~~~~~~~~~~~~~~~~~~
        # Pre-process checkpoint values:
        #~~~~~~~~~~~~~~~~~~~~~~~~~~~~~~~~~~~~~~~~
        if(checkpoints):
            # Before using checkpoints, save variables to be changed by method
            beforeChk=[]
            for key in checkpoints.keys():
                if key != 't':
                    beforeChk.append(getattr(self,key))
            numCheckpoints = len(checkpoints['t'])
            paramNames = ['G', 'beta', 'sigma', 'omega', 'initN','zeta', 'p','a','m', 'h', 'c', 'mi', 'da', 'dm', 'dc', 'dmi', 'dICU', 'dICUrec', 'dmirec','dhospital', 'm0',
            'maxICU','theta_S', 'theta_E', 'theta_I', 'theta_A', 'theta_M', 'theta_R','phi_S','phi_E','phi_I','phi_A','phi_R','psi_FP','psi_PP']

            for chkpt_param, chkpt_values in checkpoints.items():
                assert(isinstance(chkpt_values, (list, numpy.ndarray)) and len(chkpt_values)==numCheckpoints), "Expecting a list of values with length equal to number of checkpoint times ("+str(numCheckpoints)+") for each checkpoint parameter."
            checkpointIdx  = numpy.searchsorted(checkpoints['t'], self.t) # Finds 1st index in list greater than given val
            if(checkpointIdx >= numCheckpoints):
                # We are out of checkpoints, stop checking them:
                checkpoints = None
            else:
                checkpointTime = checkpoints['t'][checkpointIdx]

        #%%%%%%%%%%%%%%%%%%%%%%%%%%%%%%%%%%%%%%%%
        # Run the simulation loop:
        #%%%%%%%%%%%%%%%%%%%%%%%%%%%%%%%%%%%%%%%%
        print_reset = True
        running     = True
        while running:

            running = self.run_iteration()

            #~~~~~~~~~~~~~~~~~~~~~~~~~~~~~~~~~~~~~~~~
            # Handle checkpoints if applicable:
            if(checkpoints):
                if(self.t >= checkpointTime):
                    print("[Checkpoint: Updating parameters]")
                    # A checkpoint has been reached, update param values:
                    for param in paramNames:
                        if(param in list(checkpoints.keys())):
                            if(param=='G'):
                                self.update_G(checkpoints[param][checkpointIdx])
                            else:
                                setattr(self, param, checkpoints[param][checkpointIdx] if isinstance(checkpoints[param][checkpointIdx], (list, numpy.ndarray)) else numpy.full(fill_value=checkpoints[param][checkpointIdx], shape=(self.numNodes,1)))
                    # Update scenario flags to represent new param values:
                    #self.update_scenario_flags()
                    # Update the next checkpoint time:
                    checkpointIdx  = numpy.searchsorted(checkpoints['t'], self.t) # Finds 1st index in list greater than given val
                    if(checkpointIdx >= numCheckpoints):
                        # Reset all parameter values that were changed back to their original value
                        i = 0
                        for key in checkpoints.keys():
                            if key != 't':
                                setattr(self,key,beforeChk[i])
                                i = i+1
                        # We are out of checkpoints, stop checking them:
                        checkpoints = None
                    else:
                        checkpointTime = checkpoints['t'][checkpointIdx]
            #~~~~~~~~~~~~~~~~~~~~~~~~~~~~~~~~~~~~~~~~

            #~~~~~~~~~~~~~~~~~~~~~~~~~~~~~~~~~~~~~~~~

            if(print_interval):
                if(print_reset and (int(self.t) % print_interval == 0)):
                    print("t = %.2f" % self.t)
                    if(verbose):
                        print("\t S   = " + str(self.numS[self.tidx]))
                        print("\t E   = " + str(self.numE[self.tidx]))
                        print("\t I   = " + str(self.numI[self.tidx]))
                        print("\t A   = " + str(self.numA[self.tidx]))
                        print("\t M   = " + str(self.numM[self.tidx]))
                        print("\t C   = " + str(self.numC[self.tidx]))
                        print("\t Cmirec   = " + str(self.numCmirec[self.tidx]))
                        print("\t Cicurec   = " + str(self.numCicurec[self.tidx]))
                        print("\t Mi   = " + str(self.numMi[self.tidx]))
                        print("\t ICU   = " + str(self.numICU[self.tidx]))
                        print("\t SQ   = " + str(self.numSQ[self.tidx]))
                        print("\t EQ   = " + str(self.numEQ[self.tidx]))
                        print("\t IQ   = " + str(self.numIQ[self.tidx]))
                        print("\t AQ   = " + str(self.numAQ[self.tidx]))
                        print("\t MQ   = " + str(self.numMQ[self.tidx]))
                        print("\t RQ   = " + str(self.numRQ[self.tidx]))
                        print("\t R   = " + str(self.numR[self.tidx]))
                        print("\t D   = " + str(self.numD[self.tidx]))
                    print_reset = False
                elif(not print_reset and (int(self.t) % 10 != 0)):
                    print_reset = True
        return self

    def format_numX(self,T):
        # output of stochastic model is not returned in daily intervals,
        # to use the same attribute functions as the deterministic model
        # the results must be interpolated
        # ~~~~~~~~~~~~~~~~~~~~~~~~~~~~~~~~~~~~~~~~~~~~~~~~~~~~~~~~~~~~~~
        r = self.initN/self.numNodes #ratio of number of nodes vs. total population, used to make an extrapolation
        x = self.tseries
        t = numpy.linspace(0,T,T+1)
        # sometimes simulator stops before reaching time T because change was too small
        # if this is the case append one timestep
        if x[-1] < T:
            x=numpy.append(x,T+1)
            self.numS=numpy.append(self.numS,self.numS[-1])
            self.numE=numpy.append(self.numE,self.numE[-1])
            self.numI=numpy.append(self.numI,self.numE[-1])
            self.numA=numpy.append(self.numA,self.numA[-1])
            self.numM=numpy.append(self.numM,self.numM[-1])
            self.numC=numpy.append(self.numC,self.numC[-1])
            self.numCmirec=numpy.append(self.numCmirec,self.numCmirec[-1])
            self.numCicurec=numpy.append(self.numCicurec,self.numCicurec[-1])
            self.numMi=numpy.append(self.numMi,self.numMi[-1])
            self.numICU=numpy.append(self.numICU,self.numICU[-1])
            self.numR=numpy.append(self.numR,self.numR[-1])
            self.numD=numpy.append(self.numD,self.numD[-1])
            self.numSQ=numpy.append(self.numSQ,self.numSQ[-1])
            self.numEQ=numpy.append(self.numEQ,self.numEQ[-1])
            self.numIQ=numpy.append(self.numIQ,self.numEQ[-1])
            self.numAQ=numpy.append(self.numAQ,self.numAQ[-1])
            self.numMQ=numpy.append(self.numMQ,self.numMQ[-1])
            self.numRQ=numpy.append(self.numRQ,self.numRQ[-1])
        # Use interpolate function to match self.numS with timevector t
        inte = inter.interp1d(x,self.numS)
        self.numS = inte(t)*r
        inte = inter.interp1d(x,self.numE)
        self.numE = inte(t)*r
        inte = inter.interp1d(x,self.numI)
        self.numI = inte(t)*r
        inte = inter.interp1d(x,self.numA)
        self.numA = inte(t)*r
        inte = inter.interp1d(x,self.numM)
        self.numM = inte(t)*r
        inte = inter.interp1d(x,self.numC)
        self.numC = inte(t)*r
        inte = inter.interp1d(x,self.numCmirec)
        self.numCmirec = inte(t)*r
        inte = inter.interp1d(x,self.numCicurec)
        self.numCicurec = inte(t)*r
        inte = inter.interp1d(x,self.numMi)
        self.numMi = inte(t)*r
        inte = inter.interp1d(x,self.numICU)
        self.numICU = inte(t)*r
        inte = inter.interp1d(x,self.numR)
        self.numR = inte(t)*r
        inte = inter.interp1d(x,self.numD)
        self.numD = inte(t)*r
        inte = inter.interp1d(x,self.numSQ)
        self.numSQ = inte(t)*r
        inte = inter.interp1d(x,self.numEQ)
        self.numEQ = inte(t)*r
        inte = inter.interp1d(x,self.numIQ)
        self.numIQ = inte(t)*r
        inte = inter.interp1d(x,self.numAQ)
        self.numAQ = inte(t)*r
        inte = inter.interp1d(x,self.numMQ)
        self.numMQ = inte(t)*r
        inte = inter.interp1d(x,self.numRQ)
        self.numRQ = inte(t)*r
        # replace self.tseries with a np.linspace(0,T,T+1)
        self.tseries=t
        return self

    def sampleFromDistribution(self,filename,k):
        df = pd.read_csv(filename)
        x = df.iloc[:,0]
        y = df.iloc[:,1]
        return(numpy.asarray(choices(x, y, k = k)))

    def sim(self, T, dt=1, checkpoints=None, verbose=False):
        tN = int(T) + 1
        # pre-allocate a 2D matrix for the results summed over all age bins
        self.sumS = numpy.zeros([tN,self.repeats])
        self.sumE = numpy.zeros([tN,self.repeats])
        self.sumI = numpy.zeros([tN,self.repeats])
        self.sumA = numpy.zeros([tN,self.repeats])
        self.sumM = numpy.zeros([tN,self.repeats])
        self.sumC = numpy.zeros([tN,self.repeats])
        self.sumCmirec = numpy.zeros([tN,self.repeats])
        self.sumCicurec = numpy.zeros([tN,self.repeats])
        self.sumCtot = numpy.zeros([tN,self.repeats])
        self.sumMi = numpy.zeros([tN,self.repeats])
        self.sumICU = numpy.zeros([tN,self.repeats])
        self.sumR = numpy.zeros([tN,self.repeats])
        self.sumD = numpy.zeros([tN,self.repeats])
        self.sumSQ = numpy.zeros([tN,self.repeats])
        self.sumEQ = numpy.zeros([tN,self.repeats])
        self.sumIQ = numpy.zeros([tN,self.repeats])
        self.sumAQ = numpy.zeros([tN,self.repeats])
        self.sumMQ = numpy.zeros([tN,self.repeats])
        self.sumRQ = numpy.zeros([tN,self.repeats])
        # simulation loop
        i=0
        while i <= self.repeats-1:
            # reset self to initial condition
            self.reset()
            # perform simulation
            self.run(int(T),checkpoints)
            # format all vectors numX
            self.format_numX(int(T))

            self.sumS[:,i] = self.numS
            self.sumE[:,i] = self.numE
            self.sumI[:,i] = self.numI
            self.sumA[:,i] = self.numA
            self.sumM[:,i] = self.numM
            self.sumC[:,i] = self.numC
            self.sumCmirec[:,i] = self.numCmirec
            self.sumCicurec[:,i] = self.numCicurec
            self.sumCtot[:,i] = self.numC + self.numCmirec + self.numCicurec
            self.sumMi[:,i] = self.numMi
            self.sumICU[:,i] = self.numICU
            self.sumR[:,i] = self.numR
            self.sumD[:,i] = self.numD
            self.sumSQ[:,i] = self.numSQ
            self.sumEQ[:,i] = self.numEQ
            self.sumIQ[:,i] = self.numIQ
            self.sumAQ[:,i] = self.numAQ
            self.sumMQ[:,i] = self.numMQ
            self.sumRQ[:,i] = self.numRQ
            i = i + 1
        return self

    def plotPopulationStatus(self,filename=None,getfig=False):
        # extend with plotting data and using dates (extra argument startDate)
        fig, ax = plt.subplots()
        ax.plot(self.tseries,numpy.mean(self.sumS,axis=1),color=black)
        ax.fill_between(self.tseries, numpy.percentile(self.sumS,90,axis=1), numpy.percentile(self.sumS,10,axis=1),color=black,alpha=0.2)
        ax.plot(self.tseries,numpy.mean(self.sumE,axis=1),color=orange)
        ax.fill_between(self.tseries, numpy.percentile(self.sumE,90,axis=1), numpy.percentile(self.sumE,10,axis=1),color=orange,alpha=0.2)
        I = self.sumA + self.sumM + self.sumCtot + self.sumMi + self.sumICU
        ax.plot(self.tseries,numpy.mean(I,axis=1),color=red)
        ax.fill_between(self.tseries, numpy.percentile(I,90,axis=1), numpy.percentile(I,10,axis=1),color=red,alpha=0.2)
        ax.plot(self.tseries,numpy.mean(self.sumR,axis=1),color=green)
        ax.fill_between(self.tseries, numpy.percentile(self.sumR,90,axis=1), numpy.percentile(self.sumR,10,axis=1),color=green,alpha=0.2)
        ax.legend(('susceptible','exposed','total infected','immune'), loc="upper left", bbox_to_anchor=(1,1))
        ax.set_xlabel('days')
        ax.set_ylabel('number of patients')
        # Hide the right and top spines
        ax.spines['right'].set_visible(False)
        ax.spines['top'].set_visible(False)
        # Only show ticks on the left and bottom spines
        ax.yaxis.set_ticks_position('left')
        ax.xaxis.set_ticks_position('bottom')
        # enable the grid
        plt.grid(True)
        # To specify the number of ticks on both or any single axes
        ax.xaxis.set_major_locator(plt.MaxNLocator(5))
        ax.yaxis.set_major_locator(plt.MaxNLocator(4))
        if filename is not None:
            plt.savefig(filename,dpi=600,bbox_inches='tight')
        if getfig:
            return fig, ax
        else:
            plt.show()

    def plotInfected(self,asymptomatic=False,mild=False,filename=None,getfig=False):
        # extend with plotting data and using dates (extra argument startDate)
        fig, ax = plt.subplots()
        if asymptomatic is not False:
            ax.plot(self.tseries,numpy.mean(self.sumA,axis=1),color=blue)
            ax.fill_between(self.tseries, numpy.percentile(self.sumA,90,axis=1), numpy.percentile(self.sumA,10,axis=1),color=blue,alpha=0.2)
        if mild is not False:
            ax.plot(self.tseries,numpy.mean(self.sumM,axis=1),color=green)
            ax.fill_between(self.tseries, numpy.percentile(self.sumM,90,axis=1), numpy.percentile(self.sumM,10,axis=1),color=green,alpha=0.2)
        H = self.sumCtot + self.sumMi + self.sumICU
        ax.plot(self.tseries,numpy.mean(H,axis=1),color=orange)
        ax.fill_between(self.tseries, numpy.percentile(H,90,axis=1), numpy.percentile(H,10,axis=1),color=orange,alpha=0.2)
        icu = self.sumMi + self.sumICU
        ax.plot(self.tseries,numpy.mean(icu,axis=1),color=red)
        ax.fill_between(self.tseries, numpy.percentile(icu,90,axis=1), numpy.percentile(icu,10,axis=1),color=red,alpha=0.2)
        ax.plot(self.tseries,numpy.mean(self.sumD,axis=1),color=black)
        ax.fill_between(self.tseries, numpy.percentile(self.sumD,90,axis=1), numpy.percentile(self.sumD,10,axis=1),color=black,alpha=0.2)
        if mild is not False and asymptomatic is not False:
            legend_labels = ('asymptomatic','mild','hospitalised','ICU','dead')
        elif mild is not False and asymptomatic is False:
            legend_labels = ('mild','hospitalised','ICU','dead')
        elif mild is False and asymptomatic is not False:
            legend_labels = ('asymptomatic','hospitalised','ICU','dead')
        elif mild is False and asymptomatic is False:
            legend_labels = ('hospitalised','ICU','dead')
        ax.legend(legend_labels, loc="upper left", bbox_to_anchor=(1,1))
        ax.set_xlabel('days')
        ax.set_ylabel('number of patients')
        # Hide the right and top spines
        ax.spines['right'].set_visible(False)
        ax.spines['top'].set_visible(False)
        # Only show ticks on the left and bottom spines
        ax.yaxis.set_ticks_position('left')
        ax.xaxis.set_ticks_position('bottom')
        # enable the grid
        plt.grid(True)
        # To specify the number of ticks on both or any single axes
        ax.xaxis.set_major_locator(plt.MaxNLocator(5))
        ax.yaxis.set_major_locator(plt.MaxNLocator(4))
        if filename is not None:
            plt.savefig(filename,dpi=600,bbox_inches='tight')
        if getfig:
            return fig, ax
        else:
            plt.show()

    def LSQ(self,thetas,data,parNames,positions,weights):
        # ------------------
        # Prepare simulation
        # ------------------
        # reset all numX
        self.reset()
        # assign estimates to correct variable
        extraTime = int(thetas[0])
        i = 0
        for param in parNames:
            setattr(self,param,thetas[i+1])
            i = i + 1

        # Compute length of data
        n = len(data)
        # Compute simulation time --> build in some redundancy here, datasizes don't have to be equal to eachother.
        T = data[0].size+extraTime-1
        # Set initial condition
        # ...

        # ------------------
        # Perform simulation
        # ------------------
        self.sim(T)
        # tuple the results, this is necessary to use the positions index
        out = (self.sumS,self.sumE,self.sumA,self.sumM,self.sumCtot,self.sumMi,self.sumICU,self.sumR,self.sumD,self.sumSQ,self.sumEQ,self.sumAQ,self.sumMQ,self.sumRQ)

        # ---------------
        # extract results
        # ---------------
        ymodel=[]
        SSE = 0
        for i in range(n):
            som = 0
            for j in positions[i]:
                som = som + numpy.mean(out[j],axis=1).reshape(numpy.mean(out[j],axis=1).size,1)
            ymodel.append(som[extraTime:,0].reshape(som[extraTime:,0].size,1))
            # calculate quadratic error
            SSE = SSE + weights[i]*sum((ymodel[i]-data[i])**2)
        SSE = SSE[0]
        print(SSE)
        return(SSE)

    def fit(self,data,parNames,positions,bounds,weights,checkpoints=None,setvar=False,disp=True,polish=True,maxiter=30,popsize=10):
        # -------------------------------
        # Run a series of checks on input
        # -------------------------------
        # Check if data, parNames and positions are lists
        if type(data) is not list or type(parNames) is not list or type(positions) is not list:
            raise Exception('Datatype of arguments data, parNames and positions must be lists. Lists are made by wrapping whatever datatype in square brackets [].')
        # Check that length of positions is equal to the length of data
        if len(data) is not len(positions):
            raise Exception('The number of positions must match the number of dataseries given to function fit.')
        # Check that length of parNames is equal to length of bounds
        if (len(parNames)+1) is not len(bounds):
            raise Exception('The number of bounds must match the number of parameter names given to function fit.')
        # Check that all parNames are actual model parameters
        possibleNames = ['G', 'beta', 'sigma', 'initN','zeta', 'p','a','m', 'h', 'c', 'mi', 'da', 'dm', 'dc', 'dmi', 'dICU', 'dICUrec', 'dmirec','dhospital', 'm0',
            'maxICU','theta_S', 'theta_E', 'theta_A', 'theta_M', 'theta_R','phi_S','phi_E','phi_A','phi_R','psi_FP','psi_PP']
        i = 0
        for param in parNames:
            # For params that don't have given checkpoint values (or bad value given),
            # set their checkpoint values to the value they have now for all checkpoints.
            if param not in possibleNames:
                raise Exception('The parametername provided by user in position {} of argument parNames is not an actual model parameter. Please check its spelling.'.format(i))
            else:
                if param == 'G':
                    raise Exception('Cannot fit parameter G because this is a network object')
            i = i + 1

        # ---------------------
        # Run genetic algorithm
        # ---------------------
        #optim_out = scipy.optimize.differential_evolution(self.LSQ, bounds, args=(data,parNames,positions,weights),disp=disp,polish=polish,workers=-1,maxiter=maxiter, popsize=popsize,tol=1e-18)
        #theta_hat = optim_out.x
        p_hat, obj_fun_val, pars_final_swarm, obj_fun_val_final_swarm = pso.pso(self.LSQ, bounds, args=(data,parNames,positions,weights), swarmsize=popsize, maxiter=maxiter,
                                                                                    processes=multiprocessing.cpu_count(),minfunc=1e-9, minstep=1e-9,debug=True, particle_output=True)
        theta_hat = p_hat
        print(theta_hat)

        # ---------------------------------------------------
        # If setattr is True: assign estimated thetas to self
        # ---------------------------------------------------
        if setvar is True:
            self.extraTime = int(theta_hat[0])
            i = 0
            for param in parNames:
                setattr(self,param,theta_hat[i+1])
                i  = i + 1

        return self,theta_hat

    def plotFit(self,index,data,positions,dataMkr=['o','v','s','*','^'],modelClr=['green','orange','red','black','blue'],legendText=None,titleText=None,filename=None,getfig=False):
        # ------------------
        # Prepare simulation
        # ------------------
        # reset all numX
        self.reset()
        # Compute number of dataseries
        n = len(data)
        # Compute simulation time
        T = data[0].size+self.extraTime-1

        # ------------------
        # Perform simulation
        # ------------------
        self.sim(T)
        # tuple the results, this is necessary to use the positions index
        out = (self.sumS,self.sumE,self.sumA,self.sumM,self.sumCtot,self.sumMi,self.sumICU,self.sumR,self.sumD,self.sumSQ,self.sumEQ,self.sumAQ,self.sumMQ,self.sumRQ)

        # -----------
        # Plot result
        # -----------
        # Create shifted index vector using self.extraTime
        timeObj = index[0]
        timestampStr = timeObj.strftime("%Y-%m-%d")
        index_acc = pd.date_range(timestampStr,freq='D',periods=data[0].size + self.extraTime) - datetime.timedelta(days=self.extraTime-1)
        # Plot figure
        fig, ax = plt.subplots()
        # Plot data
        for i in range(n):
            ax.scatter(index,data[i],color="black",marker=dataMkr[i])
        # Plot model prediction
        for i in range(n):
            ymodel = 0
            for j in positions[i]:
                ymodel = ymodel + out[j]
            ax.plot(index_acc,numpy.mean(ymodel,axis=1),'--',color=modelClr[i])
            ax.fill_between(index_acc,numpy.percentile(ymodel,99,axis=1),
                 numpy.percentile(ymodel,1,axis=1),color=modelClr[i],alpha=0.3)
        # Attributes
        if legendText is not None:
            ax.legend(legendText, loc="upper left", bbox_to_anchor=(1,1))
        if titleText is not None:
            ax.set_title(titleText,{'fontsize':18})
        plt.gca().xaxis.set_major_locator(mdates.DayLocator())
        plt.gca().xaxis.set_major_formatter(matplotlib.dates.DateFormatter('%d-%m-%Y'))
        plt.setp(plt.gca().xaxis.get_majorticklabels(),
            'rotation', 90)
        ax.set_xlim( index_acc[self.extraTime-3], pd.to_datetime(index_acc[-1]))
        ax.set_ylabel('number of patients')
        # Hide the right and top spines
        ax.spines['right'].set_visible(False)
        ax.spines['top'].set_visible(False)
        # Only show ticks on the left and bottom spines
        ax.yaxis.set_ticks_position('left')
        ax.xaxis.set_ticks_position('bottom')
        # enable the grid
        plt.grid(True)
        # To specify the number of ticks on both or any single axes
        ax.xaxis.set_major_locator(plt.MaxNLocator(5))
        ax.yaxis.set_major_locator(plt.MaxNLocator(4))
        if filename is not None:
            plt.savefig(filename,dpi=600,bbox_inches='tight')
        if getfig:
            return fig, ax
        else:
            plt.show()

    def mergeDict(self,T,dict1, dict2):
        # length of dict1 is needed later on
        orig_len = len(dict1['t'])
        merged = {}
        # add latest simulation time to dict2
        end = T
        #end = dict1['t'][-1]
        for i in range(len(dict2['t'])):
            dict2['t'][i] = dict2['t'][i]+end
        # merge dictionaries by updating
        temp = {**dict2, **dict1}
        # loop over all key-value pairs
        for key,value in temp.items():
            if key in dict1 and key in dict2:
                for i in range(len(dict2[key])):
                    value.append(dict2[key][i])
                merged[key] = value
            elif key in dict1 and not key in dict2:
                for i in range(len(dict2['t'])):
                    dict1[key].append(getattr(self,key))
                merged[key] = dict1[key]
            elif key in dict2 and not key in dict1:
                for i in range(orig_len):
                    dict2[key].insert(0,getattr(self,key))
                merged[key] = dict2[key]
        return merged

    def realTimeScenario(self,startDate,data,positions,pastPolicy,futurePolicy=None,T_extra=14,dataMkr=['o','v','s','*','^'],
                                modelClr=['green','orange','red','black','blue'],legendText=None,titleText=None,filename=None,getfig=False):
        # This function will by default plot the user provided country data + model prediction starting on the first day of the dates vectors
        # To match the current data with the model prediction, a checkpoints dictionary pastPolicy must be given to the function.
        # If none of the additional arguments are provided, the model will simply plot the the prediction up until the end date provided by the user.
        # Optionally, one out of two things can be done. 1) Provide an additional checkpoints dictionary, this can be used to perform scenario analysis.
        # 2) Run an MPC optimisation starting on the end date provided by the user.
        # The correct working of this function requires a model that was calibrated to the data.

        # Initialize a vector of dates starting on the user provided startDate and of length data
        # Calculate length of data to obtain an initial simulation time
        t_data = pd.date_range(startDate, freq='D', periods=data[0].size)
        T = len(t_data) + self.extraTime - 1 + int(T_extra) # number of datapoints

        # add estimated extraTime to past policy vector
        for i in range(len(pastPolicy['t'])):
            pastPolicy['t'][i] = pastPolicy['t'][i] + self.extraTime - 1
        chk = pastPolicy

        # Create a merged dictionary accounting for estimated 'extraTime'
        if futurePolicy is not None:
            chk = self.mergeDict((T-int(T_extra)-1),pastPolicy,futurePolicy)
            T = chk['t'][-1]+int(T_extra)

        # ------------------
        # Prepare simulation
        # ------------------
        # reset all numX
        self.reset()

        # ------------------
        # Perform simulation
        # ------------------
        self.sim(T,checkpoints=chk)
        # tuple the results, this is necessary to use the positions index
        out = (self.sumS,self.sumE,self.sumA,self.sumM,self.sumCtot,self.sumMi,self.sumICU,self.sumR,self.sumD,self.sumSQ,self.sumEQ,self.sumAQ,self.sumMQ,self.sumRQ)

        # -----------
        # Plot result
        # -----------
        # Create shifted index vector using self.extraTime
        t_acc = pd.date_range(startDate,freq='D',periods=T+1)-datetime.timedelta(days=self.extraTime-1)
        # Plot figure
        fig, ax = plt.subplots()
        # Plot data
        for i in range(len(data)):
            ax.scatter(t_data,data[i],color="black",marker=dataMkr[i])
        # Plot model prediction
        for i in range(len(data)):
            ymodel = 0
            for j in positions[i]:
                ymodel = ymodel + out[j]
            ax.plot(t_acc,numpy.mean(ymodel,axis=1),'--',color=modelClr[i])
            ax.fill_between(t_acc,numpy.percentile(ymodel,95,axis=1),
                 numpy.percentile(ymodel,5,axis=1),color=modelClr[i],alpha=0.2)
        # Attributes
        if legendText is not None:
            ax.legend(legendText, loc="upper left", bbox_to_anchor=(1,1))
        if titleText is not None:
            ax.set_title(titleText,{'fontsize':18})
        plt.gca().xaxis.set_major_locator(mdates.DayLocator())
        plt.gca().xaxis.set_major_formatter(matplotlib.dates.DateFormatter('%d-%m-%Y'))
        plt.setp(plt.gca().xaxis.get_majorticklabels(),
            'rotation', 90)
        ax.set_xlim( t_acc[self.extraTime-3], pd.to_datetime(t_acc[-1]))
        ax.set_ylabel('number of patients')
        # Hide the right and top spines
        ax.spines['right'].set_visible(False)
        ax.spines['top'].set_visible(False)
        # Only show ticks on the left and bottom spines
        ax.yaxis.set_ticks_position('left')
        ax.xaxis.set_ticks_position('bottom')
        # enable the grid
        plt.grid(True)
        # To specify the number of ticks on both or any single axes
        ax.xaxis.set_major_locator(plt.MaxNLocator(5))
        ax.yaxis.set_major_locator(plt.MaxNLocator(4))
        if filename is not None:
            plt.savefig(filename,dpi=600,bbox_inches='tight')
        if getfig:
            return fig, ax
        else:
            plt.show()


#%%%%%%%%%%%%%%%%%%%%%%%%%%%%%%%%%%%%%%%%
#%%%%%%%%%%%%%%%%%%%%%%%%%%%%%%%%%%%%%%%%


#~~~~~~~~~~~~~~~~~~~~~~~~~~~~~~~~~~~~~~~~~~~~~~~~~~
# Define a custom method for generating
# power-law-like graphs with exponential tails
# both above and below the degree mean and
# where the mean degree be easily down-shifted
#~~~~~~~~~~~~~~~~~~~~~~~~~~~~~~~~~~~~~~~~~~~~~~~~~~
def custom_exponential_graph(base_graph=None, scale=100, min_num_edges=0, m=9, n=None):
    # Generate a random preferential attachment power law graph as a starting point.
    # By the way this graph is constructed, it is expected to have 1 connected component.
    # Every node is added along with m=8 edges, so the min degree is m=8.
    if(base_graph):
        graph = base_graph.copy()
    else:
        assert(n is not None), "Argument n (number of nodes) must be provided when no base graph is given."
        graph = networkx.barabasi_albert_graph(n=n, m=m)

    # To get a graph with power-law-esque properties but without the fixed minimum degree,
    # We modify the graph by probabilistically dropping some edges from each node.
    for node in graph:
        neighbors = list(graph[node].keys())
        quarantineEdgeNum = int( max(min(numpy.random.exponential(scale=scale, size=1), len(neighbors)), min_num_edges) )
        quarantineKeepNeighbors = numpy.random.choice(neighbors, size=quarantineEdgeNum, replace=False)
        for neighbor in neighbors:
            if(neighbor not in quarantineKeepNeighbors):
                graph.remove_edge(node, neighbor)

    return graph

#^^^^^^^^^^^^^^^^^^^^^^^^^^^^^^^^^^^^^^^^^^^^^^^^^^
#^^^^^^^^^^^^^^^^^^^^^^^^^^^^^^^^^^^^^^^^^^^^^^^^^^

def plot_degree_distn(graph, max_degree=None, show=True, use_seaborn=True):
    import matplotlib.pyplot as pyplot
    if(use_seaborn):
        import seaborn
        seaborn.set_style('ticks')
        seaborn.despine()
    # Get a list of the node degrees:
    if type(graph)==numpy.ndarray:
        nodeDegrees = graph.sum(axis=0).reshape((graph.shape[0],1))   # sums of adj matrix cols
    elif type(graph)==networkx.classes.graph.Graph:
        nodeDegrees = [d[1] for d in graph.degree()]
    else:
        raise BaseException("Input an adjacency matrix or networkx object only.")
    # Calculate the mean degree:
    meanDegree = numpy.mean(nodeDegrees)
    # Generate a histogram of the node degrees:
    pyplot.hist(nodeDegrees, bins=range(max(nodeDegrees)), alpha=0.5, color='tab:blue', label=('mean degree = %.1f' % meanDegree))
    pyplot.xlim(0, max(nodeDegrees) if not max_degree else max_degree)
    pyplot.xlabel('degree')
    pyplot.ylabel('num nodes')
    pyplot.legend(loc='upper right')
    if(show):
        pyplot.show()
>>>>>>> 330ab021
<|MERGE_RESOLUTION|>--- conflicted
+++ resolved
@@ -1274,9 +1274,6 @@
         if getfig:
             return fig, ax
         else:
-<<<<<<< HEAD
-            plt.show()
-=======
             plt.show()
 
 #%%%%%%%%%%%%%%%%%%%%%%%%%%%%%%%%%%%%%%%%
@@ -2733,5 +2730,4 @@
     pyplot.ylabel('num nodes')
     pyplot.legend(loc='upper right')
     if(show):
-        pyplot.show()
->>>>>>> 330ab021
+        pyplot.show()